name: Python package

on: [push]

jobs:
  build:

    runs-on: ubuntu-latest
    strategy:
      matrix:
        python-version: ["3.8", "3.9", "3.10"]

    steps:
      - uses: actions/checkout@v3
      - name: Set up Python ${{ matrix.python-version }}
        uses: actions/setup-python@v4
        with:
          python-version: ${{ matrix.python-version }}
      - name: Install dependencies
        run: |
          python -m pip install --upgrade pip
          pip install black pytest pytest-cov codecov
          if [ -f requirements.txt ]; then pip install -r requirements.txt; fi
      - name: Autoformat with black
        run: |
          black .
      - name: Setup AWS credentials
        run: |
          # bash ./.aws.sh # couldn't figure out how to get this to work
        shell: bash
      - name: Test with pytest without credentials
        run: |
<<<<<<< HEAD
          pytest pytest-cov codecov brainlit/algorithms/ brainlit/feature_extraction/ brainlit/BrainLine brainlit/napari_viterbrain/ brainlit/preprocessing/ brainlit/viz/ 
      - name: Upload coverage to Codecov
        uses: codecov/codecov-action@v3
=======
          pytest --cov=brainlit brainlit/algorithms/ brainlit/feature_extraction/ brainlit/BrainLine brainlit/napari_viterbrain/ brainlit/preprocessing/ brainlit/viz/
      - name: Upload coverage reports to Codecov with GitHub Action
        uses: codecov/codecov-action@v3
          
>>>>>>> 90c86a13
<|MERGE_RESOLUTION|>--- conflicted
+++ resolved
@@ -30,13 +30,7 @@
         shell: bash
       - name: Test with pytest without credentials
         run: |
-<<<<<<< HEAD
-          pytest pytest-cov codecov brainlit/algorithms/ brainlit/feature_extraction/ brainlit/BrainLine brainlit/napari_viterbrain/ brainlit/preprocessing/ brainlit/viz/ 
-      - name: Upload coverage to Codecov
-        uses: codecov/codecov-action@v3
-=======
           pytest --cov=brainlit brainlit/algorithms/ brainlit/feature_extraction/ brainlit/BrainLine brainlit/napari_viterbrain/ brainlit/preprocessing/ brainlit/viz/
       - name: Upload coverage reports to Codecov with GitHub Action
         uses: codecov/codecov-action@v3
-          
->>>>>>> 90c86a13
+          