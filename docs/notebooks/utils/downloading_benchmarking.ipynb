{
 "cells": [
  {
   "cell_type": "markdown",
   "metadata": {},
   "source": [
    "#### This notebook explains how to:\n",
    "(1) Read benchmarking data from S3 via Neuroglancer \n",
    "\n",
    "(2) download raw benchmarking data to your local computer \n",
    "\n",
    "#### Quick notes on the benchmarking data:\n",
    "\n",
    "In octree format, data is labled in folders, labeled test_1 through test_25 and validation_1 through validation_25. \n",
    "\n",
    "If when downloading, you get a reshape error, try first uploading segments and then re-uploading the volumes. \n",
    "\n",
    "Known issues with a few of the files: \n",
    "\n",
    "- test_9,test_10 - didnt seem to have good swc alignment\n",
    "\n",
    "- test_24 - issues with the image\n",
    "\n",
    "- validation_11 - seems to be a shift between swcs and the image\n"
   ]
  },
  {
   "cell_type": "markdown",
   "metadata": {},
   "source": [
    "# Read benchmarking data from S3 with Neuroglancer\n"
   ]
  },
  {
   "cell_type": "markdown",
   "metadata": {},
   "source": [
    "##### Define locations"
   ]
  },
  {
   "cell_type": "code",
   "execution_count": 21,
   "metadata": {},
   "outputs": [],
   "source": [
    "from brainlit.utils import session\n",
    "from brainlit.utils.Neuron_trace import NeuronTrace\n",
    "\n",
    "#Can change to test_\"1-25\", validation_\"1-25\"\n",
    "dest = \"s3://open-neurodata/brainlit/benchmarking_data/validation_7\" \n",
    "dest_segments = \"s3://open-neurodata/brainlit/benchmarking_data/validation_7\""
   ]
  },
  {
   "cell_type": "markdown",
   "metadata": {},
   "source": [
    "##### Create Neuroglancer session & download benchmarking volume"
   ]
  },
  {
   "cell_type": "code",
   "execution_count": 22,
   "metadata": {},
   "outputs": [],
   "source": [
    "%%capture\n",
    "sess = session.NeuroglancerSession(url=dest, url_segments=dest_segments, mip=0)  # create session object \n",
    "img, bounds, vertices = sess.pull_vertex_list(1, [1], 0, expand=True)  # get full benchmarking image"
   ]
  },
  {
   "cell_type": "markdown",
   "metadata": {},
   "source": [
    "##### Download a specific .swc"
   ]
  },
  {
   "cell_type": "code",
   "execution_count": 23,
   "metadata": {},
   "outputs": [
    {
     "name": "stderr",
     "output_type": "stream",
     "text": [
      "Downloading: 100%|██████████| 1/1 [00:00<00:00, 15.09it/s]\n"
     ]
    }
   ],
   "source": [
    "seg_id = 1 # Can change\n",
    "\n",
    "\n",
    "G_paths = sess.get_segments(seg_id, bounds, rounding = False)\n",
    "G = G_paths[0]\n",
    "paths = G_paths[1]"
   ]
  },
  {
   "cell_type": "markdown",
   "metadata": {},
   "source": [
    "##### Visualize with napari"
   ]
  },
  {
   "cell_type": "code",
   "execution_count": 24,
   "metadata": {},
   "outputs": [],
   "source": [
    "import napari\n",
    "with napari.gui_qt():\n",
    "    viewer = napari.Viewer(ndisplay=3)\n",
    "    viewer.add_image(img)\n",
    "    viewer.add_shapes(data=paths, shape_type='path', edge_width=1.0, edge_color='blue', opacity=0.8)"
   ]
  },
  {
   "cell_type": "markdown",
   "metadata": {},
   "source": [
    "# Download RAW benchmarking data\n",
    "\n",
    "###### This will download the benchmarking data in .tif and .swc format to a local destination"
   ]
  },
  {
   "cell_type": "code",
   "execution_count": 12,
   "metadata": {},
   "outputs": [],
   "source": [
    "import boto3\n",
    "from botocore import UNSIGNED\n",
    "from botocore.client import Config\n",
    "import os\n",
    "from pathlib import Path\n",
    "import numpy as np\n",
    "from skimage import io\n",
    "from tqdm import tqdm"
   ]
  },
  {
   "cell_type": "markdown",
   "metadata": {},
   "source": [
    "## Create directories"
   ]
  },
  {
   "cell_type": "code",
   "execution_count": 13,
   "metadata": {},
   "outputs": [
    {
     "name": "stdout",
     "output_type": "stream",
     "text": [
      "Downloading segments to /Users/thomasathey/Documents/mimlab/mouselight/brainlit_parent/brainlit/docs/notebooks/utils/data\n"
     ]
    }
   ],
   "source": [
    "cwd = Path(os.path.abspath(''))\n",
    "data_dir = os.path.join(cwd, \"data\")\n",
    "print(f\"Downloading segments to {data_dir}\")\n",
    "if not os.path.exists(data_dir):\n",
    "    os.makedirs(data_dir)\n",
    "\n",
    "im_dir = os.path.join(data_dir, \"sample-tif-location\")\n",
    "if not os.path.exists(im_dir):\n",
    "    os.makedirs(im_dir)\n",
    "\n",
    "swc_dir = os.path.join(data_dir, \"sample-swc-location\")\n",
    "if not os.path.exists(swc_dir):\n",
    "    os.makedirs(swc_dir)"
   ]
  },
  {
   "cell_type": "markdown",
   "metadata": {},
   "source": [
    "### Accessing .tif files"
   ]
  },
  {
   "cell_type": "code",
<<<<<<< HEAD
   "execution_count": 15,
   "metadata": {},
   "outputs": [
    {
     "name": "stderr",
     "output_type": "stream",
     "text": [
      "52it [01:29,  1.73s/it]\n"
     ]
    }
   ],
   "source": [
    "s3 = boto3.resource(\"s3\", config=Config(signature_version=UNSIGNED))\n",
    "bucket = s3.Bucket(\"open-neurodata\")\n",
    "prefix = os.path.join(\"brainlit\", \"benchmarking_data\", \"tif-files\")\n",
    "im_count = 0\n",
    "for _ in bucket.objects.filter(Prefix=prefix):\n",
    "    im_count += 1\n",
    "for i, im_obj in enumerate(tqdm(bucket.objects.filter(Prefix=prefix))):\n",
    "    if im_obj.key[-4:] == '.tif':\n",
    "        im_name = os.path.basename(im_obj.key)\n",
    "        im_path = os.path.join(im_dir, im_name)\n",
    "        bucket.download_file(im_obj.key, im_path)"
=======
   "execution_count": null,
   "metadata": {},
   "outputs": [],
   "source": [
    "%%capture\n",
    "data_dir = Path().resolve().parents[5] / \"Downloads\" / \"sample-tif-location\"\n",
    "im_files = list(data_dir.glob(\"**/*.tif\"))\n",
    "\n",
    "for im_num, im_file in enumerate(im_files):\n",
    "    print(f\"Image {im_num+1}/{len(im_files)}\")\n",
    "    print(im_file)\n",
    "    f = im_file.parts[-1][:-8] + \"-gfp.tif\" \n",
    "    im = io.imread(im_file, plugin=\"tifffile\")"
>>>>>>> 6d038493
   ]
  },
  {
   "cell_type": "markdown",
   "metadata": {},
   "source": [
    "The below code can visualize a specified .tif file."
   ]
  },
  {
   "cell_type": "code",
   "execution_count": 17,
   "metadata": {},
   "outputs": [],
   "source": [
    "import napari\n",
    "\n",
    "file_name = \"test_10-gfp.tif\" # Can change to any image (test 1-25, validation 1-25)\n",
    "\n",
    "im_file = Path(im_dir) / file_name\n",
    "im = io.imread(im_file, plugin=\"tifffile\") \n",
    "    \n",
    "with napari.gui_qt():\n",
    "    viewer = napari.Viewer(ndisplay=3)\n",
    "    viewer.add_image(im)"
   ]
  },
  {
   "cell_type": "markdown",
   "metadata": {},
   "source": [
    "### Accessing .swc files"
   ]
  },
  {
   "cell_type": "code",
<<<<<<< HEAD
   "execution_count": 16,
   "metadata": {
    "tags": [
     "outputPrepend"
    ]
   },
   "outputs": [
    {
     "name": "stderr",
     "output_type": "stream",
     "text": [
      "601it [00:47, 12.78it/s]\n"
     ]
    }
   ],
   "source": [
    "s3 = boto3.resource(\"s3\", config=Config(signature_version=UNSIGNED))\n",
    "bucket = s3.Bucket(\"open-neurodata\")\n",
    "prefix = os.path.join(\"brainlit\", \"benchmarking_data\", \"Manual-GT\")\n",
    "swc_count = 0\n",
    "for _ in bucket.objects.filter(Prefix=prefix):\n",
    "    swc_count += 1\n",
    "for i, swc_obj in enumerate(tqdm(bucket.objects.filter(Prefix=prefix))):\n",
    "    if swc_obj.key[-4:] == '.swc':\n",
    "        idx = swc_obj.key.find('Manual-GT')\n",
    "        swc_name = swc_obj.key[idx:]\n",
    "        swc_path = os.path.join(swc_dir, swc_name)\n",
    "        dir = os.path.dirname(swc_path)\n",
    "        if not os.path.exists(dir):\n",
    "            os.makedirs(dir)\n",
    "        bucket.download_file(swc_obj.key, swc_path)"
=======
   "execution_count": null,
   "metadata": {},
   "outputs": [],
   "source": [
    "%%capture\n",
    "data_dir = Path().resolve().parents[5] / \"Downloads\" / \"sample-swc-location\" \n",
    "swc_files = list(data_dir.glob(\"**/*.swc\"))\n",
    "\n",
    "for swc_num, swc_file in enumerate(swc_files):\n",
    "    print(f\"SWC {swc_num+1}/{len(swc_files)}\")\n",
    "    print(swc_file)\n",
    "    image_name = swc_file.parts[6]\n",
    "    swc_num = swc_file.parts[7]"
>>>>>>> 6d038493
   ]
  },
  {
   "cell_type": "markdown",
   "metadata": {},
   "source": [
    "### 5) Aligning and visualizing images & swcs"
   ]
  },
  {
   "cell_type": "code",
   "execution_count": 18,
   "metadata": {},
   "outputs": [],
   "source": [
    "from brainlit.utils.benchmarking_params import brain_offsets, vol_offsets, scales, type_to_date\n",
    "from brainlit.utils.Neuron_trace import NeuronTrace\n",
    "from pathlib import Path\n",
    "import numpy as np\n",
    "from skimage import io\n",
    "import napari"
   ]
  },
  {
   "cell_type": "code",
   "execution_count": 19,
   "metadata": {},
   "outputs": [],
   "source": [
    "im_dir = Path(im_dir)\n",
    "swc_base_path = Path(swc_dir) / \"Manual-GT\"\n",
    "\n",
    "gfp_files = list(im_dir.glob(\"**/*-gfp.tif\"))"
   ]
  },
  {
   "cell_type": "code",
   "execution_count": 20,
   "metadata": {},
   "outputs": [
    {
     "name": "stdout",
     "output_type": "stream",
     "text": [
      "Image 1/50\n",
      "/Users/thomasathey/Documents/mimlab/mouselight/brainlit_parent/brainlit/docs/notebooks/utils/data/sample-tif-location/validation_24-gfp.tif\n",
      "Image shape: (100, 330, 330)\n"
     ]
    }
   ],
   "source": [
    "for im_num, im_path in enumerate(gfp_files):\n",
    "    \n",
    "    print(f\"Image {im_num+1}/{len(gfp_files)}\")\n",
    "    print(im_path)\n",
    "    \n",
    "    f = im_path.parts[-1][:-8].split(\"_\")\n",
    "    image = f[0]\n",
    "    date = type_to_date[image]\n",
    "    num = int(f[1])\n",
    "\n",
    "    scale = scales[date]\n",
    "    brain_offset = brain_offsets[date]\n",
    "    vol_offset = vol_offsets[date][num]\n",
    "    im_offset = np.add(brain_offset, vol_offset)\n",
    "\n",
    "    lower = int(np.floor((num - 1) / 5) * 5 + 1)\n",
    "    upper = int(np.floor((num - 1) / 5) * 5 + 5)\n",
    "    dir1 = date + \"_\" + image + \"_\" + str(lower) + \"-\" + str(upper)\n",
    "    dir2 = date + \"_\" + image + \"_\" + str(num)\n",
    "    swc_path = swc_base_path / dir1 / dir2\n",
    "    swc_files = list(swc_path.glob(\"**/*.swc\"))\n",
    "    im = io.imread(im_path, plugin=\"tifffile\")\n",
    "    print(f\"Image shape: {im.shape}\")\n",
    "\n",
    "    paths_total = []\n",
    "    for swc_num, swc in enumerate(swc_files):\n",
    "        if \"0\" in swc.parts[-1]:\n",
    "            # skip the bounding box swc\n",
    "            continue\n",
    "\n",
    "        swc_trace = NeuronTrace(path=str(swc))\n",
    "        paths = swc_trace.get_paths()\n",
    "        swc_offset, _, _, _ = swc_trace.get_df_arguments()\n",
    "        offset_diff = np.subtract(swc_offset, im_offset)\n",
    "       \n",
    "        for path_num, p in enumerate(paths):\n",
    "            pvox = (p + offset_diff) / (scale) * 1000\n",
    "            paths_total.append(pvox)\n",
    "            \n",
    "    with napari.gui_qt():\n",
    "        viewer = napari.Viewer(ndisplay=3)\n",
    "        viewer.add_image(np.swapaxes(im,0,2))\n",
    "        viewer.add_shapes(data=paths_total, shape_type='path', edge_width=1.0, edge_color='blue', opacity=0.8)\n",
    "        \n",
    "    break"
   ]
  },
  {
   "cell_type": "code",
   "execution_count": null,
   "metadata": {},
   "outputs": [],
   "source": []
<<<<<<< HEAD
=======
  },
  {
   "cell_type": "code",
   "execution_count": null,
   "metadata": {},
   "outputs": [],
   "source": []
  },
  {
   "cell_type": "code",
   "execution_count": null,
   "metadata": {},
   "outputs": [],
   "source": []
>>>>>>> 6d038493
  }
 ],
 "metadata": {
  "kernelspec": {
   "display_name": "Python 3",
   "language": "python",
   "name": "python3"
  },
  "language_info": {
   "codemirror_mode": {
    "name": "ipython",
    "version": 3
   },
   "file_extension": ".py",
   "mimetype": "text/x-python",
   "name": "python",
   "nbconvert_exporter": "python",
   "pygments_lexer": "ipython3",
<<<<<<< HEAD
   "version": "3.8.6"
=======
   "version": "3.8.5"
>>>>>>> 6d038493
  }
 },
 "nbformat": 4,
 "nbformat_minor": 4
}<|MERGE_RESOLUTION|>--- conflicted
+++ resolved
@@ -189,7 +189,6 @@
   },
   {
    "cell_type": "code",
-<<<<<<< HEAD
    "execution_count": 15,
    "metadata": {},
    "outputs": [
@@ -213,21 +212,6 @@
     "        im_name = os.path.basename(im_obj.key)\n",
     "        im_path = os.path.join(im_dir, im_name)\n",
     "        bucket.download_file(im_obj.key, im_path)"
-=======
-   "execution_count": null,
-   "metadata": {},
-   "outputs": [],
-   "source": [
-    "%%capture\n",
-    "data_dir = Path().resolve().parents[5] / \"Downloads\" / \"sample-tif-location\"\n",
-    "im_files = list(data_dir.glob(\"**/*.tif\"))\n",
-    "\n",
-    "for im_num, im_file in enumerate(im_files):\n",
-    "    print(f\"Image {im_num+1}/{len(im_files)}\")\n",
-    "    print(im_file)\n",
-    "    f = im_file.parts[-1][:-8] + \"-gfp.tif\" \n",
-    "    im = io.imread(im_file, plugin=\"tifffile\")"
->>>>>>> 6d038493
    ]
   },
   {
@@ -264,7 +248,6 @@
   },
   {
    "cell_type": "code",
-<<<<<<< HEAD
    "execution_count": 16,
    "metadata": {
     "tags": [
@@ -296,21 +279,6 @@
     "        if not os.path.exists(dir):\n",
     "            os.makedirs(dir)\n",
     "        bucket.download_file(swc_obj.key, swc_path)"
-=======
-   "execution_count": null,
-   "metadata": {},
-   "outputs": [],
-   "source": [
-    "%%capture\n",
-    "data_dir = Path().resolve().parents[5] / \"Downloads\" / \"sample-swc-location\" \n",
-    "swc_files = list(data_dir.glob(\"**/*.swc\"))\n",
-    "\n",
-    "for swc_num, swc_file in enumerate(swc_files):\n",
-    "    print(f\"SWC {swc_num+1}/{len(swc_files)}\")\n",
-    "    print(swc_file)\n",
-    "    image_name = swc_file.parts[6]\n",
-    "    swc_num = swc_file.parts[7]"
->>>>>>> 6d038493
    ]
   },
   {
@@ -415,23 +383,6 @@
    "metadata": {},
    "outputs": [],
    "source": []
-<<<<<<< HEAD
-=======
-  },
-  {
-   "cell_type": "code",
-   "execution_count": null,
-   "metadata": {},
-   "outputs": [],
-   "source": []
-  },
-  {
-   "cell_type": "code",
-   "execution_count": null,
-   "metadata": {},
-   "outputs": [],
-   "source": []
->>>>>>> 6d038493
   }
  ],
  "metadata": {
@@ -450,11 +401,7 @@
    "name": "python",
    "nbconvert_exporter": "python",
    "pygments_lexer": "ipython3",
-<<<<<<< HEAD
    "version": "3.8.6"
-=======
-   "version": "3.8.5"
->>>>>>> 6d038493
   }
  },
  "nbformat": 4,
