--- conflicted
+++ resolved
@@ -1,5 +1,4 @@
 {
-<<<<<<< HEAD
  "metadata": {
   "language_info": {
    "codemirror_mode": {
@@ -26,8 +25,6 @@
  },
  "nbformat": 4,
  "nbformat_minor": 2,
-=======
->>>>>>> b41629a2
  "cells": [
   {
    "cell_type": "code",
@@ -94,20 +91,6 @@
   {
    "cell_type": "code",
    "execution_count": 3,
-<<<<<<< HEAD
-   "metadata": {
-    "tags": []
-   },
-   "outputs": [
-    {
-     "output_type": "stream",
-     "name": "stderr",
-     "text": [
-      "Downloading: 100%|██████████| 1/1 [00:00<00:00, 10.00it/s]\n",
-      "Downloading: 46it [00:01, 23.45it/s]\n",
-      "\n",
-      "Downloaded volume is of shape (151, 151, 151), with total intensity 4946609.\n",
-=======
    "metadata": {},
    "outputs": [
     {
@@ -131,7 +114,6 @@
      "name": "stderr",
      "output_type": "stream",
      "text": [
->>>>>>> b41629a2
       "\n"
      ]
     }
