--- conflicted
+++ resolved
@@ -19,11 +19,7 @@
     check_iterable_type,
     check_iterable_nonnegative,
 )
-<<<<<<< HEAD
-from collections.abc import Iterable
-=======
 from collections import Iterable
->>>>>>> 6dec1476
 
 Bounds = Union[Bbox, Tuple[int, int, int, int, int, int]]
 
@@ -270,10 +266,6 @@
         check_type(expand, bool)
         if expand:
             buffer = 0
-<<<<<<< HEAD
-
-=======
->>>>>>> 6dec1476
         if not isinstance(buffer, Iterable):
             buffer = [buffer] * 3
         check_iterable_type(buffer, (int, np.integer))
