--- conflicted
+++ resolved
@@ -313,13 +313,11 @@
     if num_mips < 1:
         raise ValueError(f"Number of resolutions should be > 0, not {num_mips}")
     check_type(parallel, bool)
-<<<<<<< HEAD
+
     check_type(chosen, int)
     check_type(benchmarking, bool)
     check_iterable_type(continue_upload, int)
-=======
-    check_type(chosen, (int, np.integer))
->>>>>>> fc99f59a
+
     if chosen < -1 or chosen >= num_mips:
         raise ValueError(f"{chosen} should be -1, or between 0 and {num_mips-1}")
 
