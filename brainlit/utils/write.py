--- conflicted
+++ resolved
@@ -7,6 +7,7 @@
 from ome_zarr.io import parse_url
 from typing import List
 from pathlib import Path
+from joblib import Parallel, delayed
 
 
 def _read_czi_slice(czi, C, Z):
@@ -27,18 +28,23 @@
         slice = np.squeeze(slice)
     return slice
 
+def _write_zrange_thread(zarr_path, czi_path, channel, zs):
+    czi = aicspylibczi.CziFile(czi_path)
 
-def czi_to_zarr(czi_path: str, out_dir: str, fg_channel: int = 0) -> List[str]:
+    zarr_fg = zarr.open(
+        zarr_path
+    )
+    for z in zs:
+        zarr_fg[:, :, z] = _read_czi_slice(czi, C=channel, Z=z)
+    
+
+def czi_to_zarr(czi_path: str, out_dir: str, fg_channel: int = 0, parallel: int = 1) -> List[str]:
     """Convert  4D czi image to a zarr file(s) at a given directory. Single channel image will produce a single zarr, two channels will produce two.
-
+Å
     Args:
         czi_path (str): Path to czi image.
         out_dir (str): Path to directory where zarr(s) will be written.
-<<<<<<< HEAD
-        fg_channel (int): Foreground channel
-=======
         fg_channel (int): Index of foreground channel.
->>>>>>> bed45857
 
     Returns:
         list: paths to zarrs that were written
@@ -65,12 +71,19 @@
 
     fg_path = out_dir + "fg.zarr"
     zarr_paths.append(fg_path)
+    chunk_z = 10
     zarr_fg = zarr.open(
-        fg_path, mode="w", shape=sz, chunks=(200, 200, 10), dtype="uint16"
+        fg_path, mode="w", shape=sz, chunks=(200, 200, chunk_z), dtype="uint16"
     )
 
-    for z in tqdm(np.arange(Z), desc="Saving slices foreground..."):
-        zarr_fg[:, :, z] = _read_czi_slice(czi, C=fg_channel, Z=z)
+    if parallel == 1:
+        for z in tqdm(np.arange(Z), desc="Saving slices foreground..."):
+            zarr_fg[:, :, z] = _read_czi_slice(czi, C=fg_channel, Z=z)
+    elif parallel > 1:
+        z_blocks = [np.arange(i,i+chunk_z) for i in range(0, sz[2], chunk_z)]
+        Parallel(n_jobs=parallel)(delayed(_write_zrange_thread)(fg_path, czi_path, 1, zs) for zs in tqdm(z_blocks, desc="Saving slices foreground..."))
+    else:
+        raise ValueError(f"parallel must be positive integer, not {parallel}")
 
     for c in range(C):
         if c == fg_channel:
@@ -81,12 +94,16 @@
         zarr_bg = zarr.open(
             bg_path, mode="w", shape=sz, chunks=(200, 200, 10), dtype="uint16"
         )
-        for z in tqdm(np.arange(Z), desc="Saving slices background..."):
-<<<<<<< HEAD
-            zarr_bg[:, :, z] = _read_czi_slice(czi, C=bg_channel, Z=z)
-=======
-            zarr_bg[:, :, z] = _read_czi_slice(czi, C=c, Z=z)
->>>>>>> bed45857
+
+
+        if parallel == 1:
+            for z in tqdm(np.arange(Z), desc="Saving slices background..."):
+                zarr_bg[:, :, z] = _read_czi_slice(czi, C=c, Z=z)
+        elif parallel > 1:
+            z_blocks = [np.arange(i,i+chunk_z) for i in range(0, sz[2], chunk_z)]
+            Parallel(n_jobs=parallel)(delayed(_write_zrange_thread)(bg_path, czi_path, c, zs) for zs in tqdm(z_blocks, desc="Saving slices background..."))
+        else:
+            raise ValueError(f"parallel must be positive integer, not {parallel}")
     return zarr_paths
 
 
