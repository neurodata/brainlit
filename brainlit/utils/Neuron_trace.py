import numpy as np
from pathlib import Path
import re
import pandas as pd
import networkx as nx
from cloudvolume import CloudVolume, Skeleton
from io import StringIO
import os
from brainlit.utils.util import (
    check_type,
    check_size,
)
from sklearn.metrics import pairwise_distances_argmin_min


class NeuronTrace:
    """Neuron Trace class to handle neuron traces as swcs and s3 skeletons

    Arguments
    ---------
        path : str
            Path to either s3 bucket (url) or swc file (filepath)
        seg_id : int
            If s3 bucket path is provided, the segment number to pull, default None
        mip : int
            If s3 bucket path is provided, the resolution to use for scaling, default None
        rounding: bool
            If s3 is provided, specifies if it should be rounded, default True
        read_offset: bool
            If swc is provided, whether offset should be read from file, default False
        fill_missing: bool
            Always passes directly into 'CloudVolume()' function to fill missing skeleton values with 0s

    Attributes
    ----------
        path : str
            Path to either s3 bucket (url) or swc file (filepath)
        input_type : bool
            Specifies whether input file is 'swc' or 'skel'
        df : :class:`pandas.DataFrame`
            Indices, coordinates, and parents of each node
        args : tuple
            Stores arguments for df - offset, color, cc, branch
        seg_id : int
            If s3 bucket path is provided, the segment number to pull
        mip : None,int
            If s3 bucket path is provided, the resolution to use for scaling

    Example
    ----------
    >>> swc_path = "./data/data_octree/consensus-swcs/2018-08-01_G-002_consensus.swc"
    >>> s3_path = "s3://open-neurodata/brainlit/brain1_segments"
    >>> seg_id = 11
    >>> mip = 2

    >>> swc_trace = NeuronTrace(swc_path)
    >>> s3_trace = NeuronTrace(s3_path,seg_id,mip)

    """

    def __init__(
        self,
        path,
        seg_id=None,
        mip=None,
        rounding=True,
        read_offset=False,
        fill_missing=True,
    ):
        self.path = path
        self.input_type = None
        self.df = None
        self.args = []
        self.seg_id = seg_id
        self.mip = mip
        self.rounding = rounding
        self.fill_missing = fill_missing

        check_type(path, str)
        check_type(seg_id, (type(None), int))
        check_type(mip, (type(None), int))
        check_type(read_offset, bool)
        check_type(rounding, bool)
        if (seg_id == None and type(mip) == int) or (
            type(seg_id) == int and mip == None
        ):
            raise ValueError(
                "For 'swc' do not input mip or seg_id, and for 'skel', provide both mip and seg_id"
            )

        # first check if it is a skel
        if seg_id != None and mip != None:
<<<<<<< HEAD
            cv = CloudVolume(path, mip=mip, use_https=True)
=======
            cv = CloudVolume(path, mip=mip, fill_missing=fill_missing)
>>>>>>> eb0852cd
            skeleton = cv.skeleton.get(seg_id)
            if type(skeleton) is Skeleton:
                self.input_type = "skel"

        # else, check if it is a swc by checking if file exists/extension is .swc
        elif os.path.isfile(self.path) and os.path.splitext(path)[-1].lower() == ".swc":
            self.input_type = "swc"

        # if it is not a swc or skeleton, raise error
        if self.input_type != "swc" and self.input_type != "skel":
            raise ValueError("Did not input 'swc' filepath or 'skel' url")

        # next, convert to a dataframe
        if self.input_type == "swc" and read_offset == False:
            df, offset, color, cc, branch = self._read_swc(self.path)
            args = [offset, color, cc, branch]
            self.df = df
            self.args = args

        elif self.input_type == "swc" and read_offset == True:
            df, color, cc, branch = self._read_swc_offset(path)
            args = [None, color, cc, branch]
            self.df = df
            self.args = args

        elif self.input_type == "skel":
            df = self._read_s3(path, seg_id, mip, rounding)
            (self.path, seg_id, mip)
            self.df = df

    # public methods
    def get_df_arguments(self):
        """Gets arguments for df - offset, color, cc, branch

        Returns
        -------
            self.args : list
                list of arguments for df, if found - offset, color, cc, branch

        Example
        -------
        >>> swc_trace.get_df_arguments()
        >>> [[73954.8686, 17489.532566, 34340.365689], [1.0, 1.0, 1.0], nan, nan]
        """
        return self.args

    def get_df(self):
        """Gets the dataframe providing indices, coordinates, and parents of each node

        Returns
        -------
            self.df : :class:`pandas.DataFrame`
                dataframe providing indices, coordinates, and parents of each node

        Example
        -------
        >>> swc_trace.get_df()
        >>> sample    structure    x    y    z    r    parent
            0    1    0    -52.589700    -1.448032    -1.228827    1.0    -1
            1    2    0    -52.290940    -1.448032    -1.228827    1.0    1
            2    3    0    -51.992181    -1.143616    -0.240423    1.0    2
            3    4    0    -51.095903    -1.143616    -0.240423    1.0    3
            4    5    0    -50.797144    -0.839201    -0.240423    1.0    4
            ...    ...    ...    ...    ...    ...    ...    ...
            148    149    0    45.702088    14.381594    -7.159252    1.0    148
            149    150    0    46.000847    14.686010    -7.159252    1.0    149
            150    151    0    46.897125    14.686010    -7.159252    1.0    150
            151    152    0    47.494643    15.294842    -7.159252    1.0    151
            152    153    6    48.092162    15.294842    -7.159252    1.0    152
            53 rows × 7 columns
        """
        return self.df

    def get_skel(self, benchmarking=False, origin=None):
        """Gets a skeleton version of dataframe, if swc input is provided

        Arguments
        ----------
            origin : None, numpy array with shape (3,1) (default = None)
                origin of coordinate frame in microns, (default: None assumes (0,0,0) origin)
            benchmarking : bool
                For swc files, specifies whether swc file is from benchmarking dataset, to obtain skeleton ID
        Returns
        --------
            skel : cloudvolume.Skeleton
                Skeleton object of given SWC file

        Example
        -------
        >>> swc_trace.get_skel(benchmarking=True)
        >>> Skeleton(segid=, vertices=(shape=153, float32), edges=(shape=152, uint32), radius=(153, float32), vertex_types=(153, uint8), vertex_color=(153, float32), space='physical' transform=[[1.0, 0.0, 0.0, 0.0], [0.0, 1.0, 0.0, 0.0], [0.0, 0.0, 1.0, 0.0]])
        """
        check_type(origin, (type(None), np.ndarray))
        check_type(benchmarking, bool)
        if type(origin) == np.ndarray:
            check_size(origin)

        if self.input_type == "swc":
            skel = self._swc2skeleton(self.path, benchmarking, origin)
            return skel
        elif self.input_type == "skel":
<<<<<<< HEAD
            cv = CloudVolume(self.path, mip=self.mip, use_https=True)
=======
            cv = CloudVolume(self.path, mip=self.mip, fill_missing=self.fill_missing)
>>>>>>> eb0852cd
            skel = cv.skeleton.get(self.seg_id)
            return skel

    def get_df_voxel(self, spacing, origin=np.array([0, 0, 0])):
        """Converts coordinates in pd.DataFrame from spatial units to voxel units

        Arguments
        ----------
        spacing : :class:`numpy.array`
            Conversion factor (spatial units/voxel). Assumed to be np.array([x,y,z])
        origin : :class:`numpy.array`
            Origin of the spatial coordinate. Default is (0,0,0). Assumed to be
            np.array([x,y,z])
        Returns
        -------
        df_voxel : :class:`pandas.DataFrame`
            Indicies, coordinates, and parents of each node in the swc. Coordinates
            are in voxel units.

        Example
        -------
        >>> swc_trace.get_df_voxel(spacing=np.asarray([2,2,2]))
        >>> sample    structure    x    y    z    r    parent
            0    1    0    -26    -1    -1    1.0    -1
            1    2    0    -26    -1    -1    1.0    1
            2    3    0    -26    -1    0    1.0    2
            3    4    0    -26    -1    0    1.0    3
            4    5    0    -25    0    0    1.0    4
            ...    ...    ...    ...    ...    ...    ...    ...
            148    149    0    23    7    -4    1.0    148
            149    150    0    23    7    -4    1.0    149
            150    151    0    23    7    -4    1.0    150
            151    152    0    24    8    -4    1.0    151
            152    153    6    24    8    -4    1.0    152
            153 rows × 7 columns


        """
        check_type(spacing, np.ndarray)
        check_size(spacing)
        check_type(origin, np.ndarray)
        check_size(origin)

        df_voxel = self._df_in_voxel(self.df, spacing, origin)
        return df_voxel

    def get_graph(self, spacing=None, origin=None):
        """Converts dataframe in either spatial or voxel coordinates into a directed graph.
        Will convert to voxel coordinates if spacing is specified.

        Arguments
        ----------
        spacing : None, :class:`numpy.array` (default = None)
            Conversion factor (spatial units/voxel). Assumed to be np.array([x,y,z]).
            Provided if graph should convert to voxel coordinates first. Default is None.
        origin : None, :class:`numpy.array` (default = None)
            Origin of the spatial coordinate, if converting to voxels. Default is None.
            Assumed to be np.array([x,y,z])

        Returns
        -------
        G : :class:`networkx.classes.digraph.DiGraph`
            Neuron from swc represented as directed graph. Coordinates x,y,z are
            node attributes accessed by keys 'x','y','z' respectively.

        Example
        -------
        >>> swc_trace.get_graph()
        >>> <networkx.classes.digraph.DiGraph at 0x7f81a83937f0>
        """
        check_type(spacing, (type(None), np.ndarray))
        if type(spacing) == np.ndarray:
            check_size(spacing)
        check_type(origin, (type(None), np.ndarray))
        if type(origin) == np.ndarray:
            check_size(origin)

        # if origin isn't specified but spacing is, set origin to np.array([0, 0, 0])
        if type(spacing) == np.ndarray and origin is None:
            origin = np.array([0, 0, 0])

        # voxel conversion option
        if type(spacing) == np.ndarray:
            df_voxel = self._df_in_voxel(self.df, spacing, origin)
            G = self._df_to_graph(df_voxel)

        # no voxel conversion option
        else:
            G = self._df_to_graph(self.df)
        return G

    def get_paths(self, spacing=None, origin=None):
        """Converts dataframe in either spatial or voxel coordinates into a list of paths.
        Will convert to voxel coordinates if spacing is specified.

        Arguments
        ----------
        spacing : None, :class:`numpy.array` (default = None)
            Conversion factor (spatial units/voxel). Assumed to be np.array([x,y,z]).
            Provided if graph should convert to voxel coordinates first.  Default is None.
        origin : None, :class:`numpy.array`
            Origin of the spatial coordinate, if converting to voxels. Default is None.
            Assumed to be np.array([x,y,z])

        Returns
        -------
        paths : list
            List of Nx3 numpy.array. Rows of the array are 3D coordinates in voxel
            units. Each array is one path.

        Example
        -------
        >>> swc_trace.get_paths()[0][1:10]
        >>> array([[-52, -1, -1],
                    [-51, -1, 0],
                    [-51, -1, 0],
                    [-50, 0, 0],
                    [-50, 0, 0],
                    [-49, 0, 0],
                    [-48, 0, 0],
                    [-46, 0, 0],
                    [-46, 0, 0]], dtype=object)
        """
        check_type(spacing, (type(None), np.ndarray))
        if type(spacing) == np.ndarray:
            check_size(spacing)
        check_type(origin, (type(None), np.ndarray))
        if type(origin) == np.ndarray:
            check_size(origin)

        # if origin isn't specified but spacing is, set origin to np.array([0, 0, 0])
        if type(spacing) == np.ndarray and origin is None:
            origin = np.array([0, 0, 0])

        # voxel conversion option
        if type(spacing) == np.ndarray:
            df_voxel = self._df_in_voxel(self.df, spacing, origin)
            G = self._df_to_graph(df_voxel)

        # no voxel conversion option
        else:
            G = self._df_to_graph(self.df)

        paths = self._graph_to_paths(G)

        return paths

    def generate_df_subset(
        self, vox_in_img_list, subneuron_start=None, subneuron_end=None
    ):
        """Read a new subset dataframe in coordinates in img spacing.
        Specify specific range of vertices from dataframe if desired

        Arguments
        ----------
        vox_in_img_list : list
            List of voxels
        subneuron_start : None, int (default = None)
            Provides start index, if specified, to apply function to a portion of the dataframe
            Default is None.
        subneuron_end : None, int (default = None)
            Provides end index, if specified, to apply function to a portion of the dataframe
            Default is None.

        Returns
        -------
        df : :class:`pandas.DataFrame`
            Indicies, coordinates (in img spacing) and parents of each node.
            Coordinates are in spatial units.

        Example
        -------
        >>> #swc input, subneuron_start and subneuron_end specified

        >>> subneuron_start = 5
        >>> subneuron_end = 8

        >>> #generate vox_in_img_list
        >>> my_list = []
        >>>for i in range(subneuron_end-subneuron_start):
            my_list.append(10)
        >>> vox_in_img_list_2 = list([my_list,my_list,my_list])

        >>>swc_trace.generate_df_subset(vox_in_img_list_2,subneuron_start,subneuron_end)

        >>> sample    structure    x    y    z    r    parent
                5    6    0    10    10    10    1.0    5
                6    7    0    10    10    10    1.0    6
                7    8    0    10    10    10    1.0    7
        """
        check_type(vox_in_img_list, list)
        check_type(subneuron_start, (type(None), int))
        check_type(subneuron_end, (type(None), int))

        if (subneuron_start == None and type(subneuron_end) == int) or (
            type(subneuron_start) == int and subneuron_end == None
        ):
            raise ValueError(
                "Provide both starting and ending vertices to use for the subneuron"
            )

        # no subneuron range specified
        df = self.df

        # subneuron range specified
        if subneuron_start != None and subneuron_end != None:
            subneuron_df = self.df[subneuron_start:subneuron_end]
            df = subneuron_df

        df_new = self._generate_df_subset(df, vox_in_img_list)

        return df_new

    def get_bfs_subgraph(self, node_id, depth, df=None, spacing=None, origin=None):
        """
         Creates a spanning subgraph from a seed node and parent graph using BFS.

        Arguments
         ----------
         node_id : int
             The id of the node to use as a seed.
             If df is not None this become the node index.
         depth : int
             The max depth for BFS to traven in each direction.
         df : None, DataFrame (default = None)
             Dataframe storing indices.
             In some cases indexing by row number is preferred.
         spacing : None, :class:`numpy.array` (default = None)
             Conversion factor (spatial units/voxel). Assumed to be np.array([x,y,z]).
             Provided if graph should convert to voxel coordinates first.  Default is None.
         origin : :class:`numpy.array`
             Origin of the spatial coordinate, if converting to voxels. Default is None.
             Assumed to be np.array([x,y,z])

         Returns
         -------
         G_sub : :class:`networkx.classes.digraph.DiGraph`
             Subgraph

         tree : DiGraph
             The tree returned by BFS.

         paths : list
            List of Nx3 numpy.array. Rows of the array are 3D coordinates in voxel
            units. Each array is one path.

        Example
        -------
        >>> #swc input, specify node_id and depth
        >>> swc_trace.get_bfs_subgraph(node_id=11,depth=2)
        >>>(<networkx.classes.digraph.DiGraph at 0x7f7f2ce65670>,
            <networkx.classes.digraph.DiGraph at 0x7f7f2ce65370>,
            array([array([[4727, 4440, 3849],
                        [4732, 4442, 3850],
                        [4739, 4455, 3849]]),
                        array([[4732, 4442, 3850],
                        [4749, 4439, 3856]])], dtype=object))
        """

        check_type(node_id, (list, int))
        check_type(depth, int)
        check_type(df, (type(None), pd.core.frame.DataFrame))

        check_type(spacing, (type(None), np.ndarray))
        if type(spacing) == np.ndarray:
            check_size(spacing)
        check_type(origin, (type(None), np.ndarray))
        if type(origin) == np.ndarray:
            check_size(origin)

        # if origin isn't specified but spacing is, set origin to np.array([0, 0, 0])
        if type(spacing) == np.ndarray and origin is None:
            origin = np.array([0, 0, 0])

        # voxel conversion option
        if type(spacing) == np.ndarray:
            df_voxel = self._df_in_voxel(self.df, spacing, origin)
            G = self._df_to_graph(df_voxel)

        # no voxel conversion option
        else:
            G = self._df_to_graph(self.df)

        G_sub, tree = self._get_bfs_subgraph(G, node_id, depth, df)

        paths = self._graph_to_paths(G_sub)

        return G_sub, tree, paths

    def get_sub_neuron(self, bounding_box, spacing=None, origin=None):
        """Returns sub-neuron with node coordinates bounded by start and end

        Arguments
        ----------
        bounding_box : tuple or list or None
            Defines a bounding box around a sub-region around the neuron. Length 2
            tuple/list. First element is the coordinate of one corner (inclusive)
            and second element is the coordinate of the opposite corner (exclusive).
            Both coordinates are numpy.array([x,y,z])in voxel units.
        spacing : None, :class:`numpy.array` (default = None)
            Conversion factor (spatial units/voxel). Assumed to be np.array([x,y,z]).
            Provided if graph should convert to voxel coordinates first.  Default is None.
        origin : :class:`numpy.array`
            Origin of the spatial coordinate, if converting to voxels. Default is None.
            Assumed to be np.array([x,y,z])
        Returns
        -------
        G_sub : :class:`networkx.classes.digraph.DiGraph`
            Neuron from swc represented as directed graph. Coordinates x,y,z are
            node attributes accessed by keys 'x','y','z' respectively.

        Example
        -------
        >>> bounding_box=[[1,2,4],[1,2,3]]

        >>> #swc input, no spacing and origin
        >>> swc_trace.get_sub_neuron(bounding_box)
        >>> <networkx.classes.digraph.DiGraph at 0x7f81a95d1e50>
        """

        check_type(bounding_box, (tuple, list))

        if len(bounding_box) != 2:
            raise ValueError("Bounding box must be length 2")
        check_type(spacing, (type(None), np.ndarray))

        check_type(spacing, (type(None), np.ndarray))
        if type(spacing) == np.ndarray:
            check_size(spacing)
        check_type(origin, (type(None), np.ndarray))
        if type(origin) == np.ndarray:
            check_size(origin)

        # if origin isn't specified but spacing is, set origin to np.array([0, 0, 0])
        if type(spacing) == np.ndarray and origin is None:
            origin = np.array([0, 0, 0])

        # voxel conversion option
        if type(spacing) == np.ndarray:
            df_voxel = self._df_in_voxel(self.df, spacing, origin)
            G = self._df_to_graph(df_voxel)

        # no voxel conversion option
        else:
            G = self._df_to_graph(self.df)

        G_sub = self._get_sub_neuron(G, bounding_box)

        return G_sub

    def get_sub_neuron_paths(self, bounding_box, spacing=None, origin=None):
        """Returns sub-neuron with node coordinates bounded by start and end

        Arguments
        ----------
        bounding_box : tuple or list or None
            Defines a bounding box around a sub-region around the neuron. Length 2
            tuple/list. First element is the coordinate of one corner (inclusive)
            and second element is the coordinate of the opposite corner (exclusive).
            Both coordinates are numpy.array([x,y,z])in voxel units.
        spacing : None, :class:`numpy.array` (default = None)
            Conversion factor (spatial units/voxel). Assumed to be np.array([x,y,z]).
            Provided if graph should convert to voxel coordinates first.  Default is None.
        origin : :class:`numpy.array`
            Origin of the spatial coordinate, if converting to voxels. Default is None.
            Assumed to be np.array([x,y,z])
        Returns
        -------
        paths : list
            List of Nx3 numpy.array. Rows of the array are 3D coordinates in voxel
            units. Each array is one path.

        Example
        -------
        >>> bounding_box=[[1,2,4],[1,2,3]]

        >>> #swc input, no spacing and origin
        >>> swc_trace.get_sub_neuron_paths(bounding_box)
        >>> array([], dtype=object)

        """

        check_type(bounding_box, (tuple, list))

        if len(bounding_box) != 2:
            raise ValueError("Bounding box must be length 2")
        check_type(spacing, (type(None), np.ndarray))

        check_type(spacing, (type(None), np.ndarray))
        if type(spacing) == np.ndarray:
            check_size(spacing)
        check_type(origin, (type(None), np.ndarray))
        if type(origin) == np.ndarray:
            check_size(origin)

        # if origin isn't specified but spacing is, set origin to np.array([0, 0, 0])
        if type(spacing) == np.ndarray and origin is None:
            origin = np.array([0, 0, 0])

        # voxel conversion option
        if type(spacing) == np.ndarray:
            df_voxel = self._df_in_voxel(self.df, spacing, origin)
            G = self._df_to_graph(df_voxel)

        # no voxel conversion option
        else:
            G = self._df_to_graph(self.df)

        G_sub = self._get_sub_neuron(G, bounding_box)

        paths = self._graph_to_paths(G_sub)

        return paths

    @staticmethod
    def ssd(pts1, pts2):
        """Compute significant spatial distance metric between two traces as defined in APP1.
        Args:
            pts1 (np.array): array containing coordinates of points of trace 1. shape: npoints x ndims
            pts2 (np.array): array containing coordinates of points of trace 1. shape: npoints x ndims
        Returns:
            [float]: significant spatial distance as defined by APP1

        Example
        -------
        >>> pts1 = swc_trace.get_paths()[0][1:10]
        >> pts2 = swc_trace.get_paths()[0][11:20]

        >>> NeuronTrace.ssd(pts1,pts2)

        >>>6.247937554557103

        """
        check_type(pts1, np.ndarray)
        check_type(pts2, np.ndarray)

        _, dists1 = pairwise_distances_argmin_min(pts1, pts2)
        dists1 = dists1[dists1 >= 2]
        _, dists2 = pairwise_distances_argmin_min(pts2, pts1)
        dists2 = dists2[dists2 >= 2]
        # If there are is no significant distance between the 2 sets
        if len(dists1) == 0 and len(dists2) == 0:
            ssd = 0
        # Else, calculate the mean
        else:
            dists = np.concatenate([dists1, dists2])
            ssd = np.mean(dists)

        return ssd

    # private methods
    def _read_swc(self, path):
        """
        Read a single swc file

        Arguments:
            path {string} -- path to file
            raw {bool} -- whether you are passing the file directly

        Returns:
            df {pandas dataframe} -- indices, coordinates, and parents of each node
            offset {list of floats} -- offset value of fragment
            color {list of ints} -- color
            cc {int} -- cc value, from file name
            branch {int} -- branch number, from file name
        """

        # check input
        file = open(path, "r")
        in_header = True
        offset_found = False
        header_length = -1
        offset = np.nan
        color = np.nan
        cc = np.nan
        branch = np.nan
        while in_header:
            line = file.readline().split()
            if "OFFSET" in line:
                offset_found = True
                idx = line.index("OFFSET") + 1
                offset = [float(line[i]) for i in np.arange(idx, idx + 3)]
            elif "COLOR" in line:
                idx = line.index("COLOR") + 1
                line = line[idx]
                line = line.split(",")
                color = [float(line[i]) for i in np.arange(len(line))]
            elif "NAME" in line:
                idx = line.index("NAME") + 1
                name = line[idx]
                name = re.split(r"_|-|\.", name)
                try:
                    idx = name.index("cc") + 1
                    cc = int(name[idx])
                    idx = name.index("branch") + 1
                    branch = int(name[idx])
                except ValueError:
                    pass
            elif line[0] != "#":
                in_header = False
            header_length += 1

        if not offset_found:
            raise IOError("No offset information found in: " + path)
        # read coordinates
        df = pd.read_table(
            path,
            names=["sample", "structure", "x", "y", "z", "r", "parent"],
            skiprows=header_length,
            delimiter=" ",
        )
        return df, offset, color, cc, branch

    def _read_swc_offset(self, path):
        df, offset, color, cc, branch = self._read_swc(path)
        df["x"] = df["x"] + offset[0]
        df["y"] = df["y"] + offset[1]
        df["z"] = df["z"] + offset[2]

        return df, color, cc, branch

    def _read_s3(self, s3_path, seg_id, mip, rounding=True):
        """Read a s3 bucket path to a skeleton object
        into a pandas dataframe.

        Parameters
        ----------
        s3_path : str
            String representing the path to the s3 bucket
        seg_id : int
            The segement number to pull
        mip : int
            The resolution to use for scaling
        rounding: bool, Optional
            True is default, false if swc shouldn't be rounded

        Returns
        -------
        df : :class:`pandas.DataFrame`
            Indicies, coordinates, and parents of each node in the swc.
            Coordinates are in spatial units.
        """
        # TODO check header length

        # check input
<<<<<<< HEAD
        cv = CloudVolume(s3_path, mip=mip, use_https=True)
=======
        cv = CloudVolume(s3_path, mip=mip, fill_missing=self.fill_missing)
>>>>>>> eb0852cd
        skeleton = cv.skeleton.get(seg_id)
        swc_string = skeleton.to_swc()
        string_io = StringIO(swc_string)
        splitted_string = swc_string.split("\n")
        in_h = True
        h_len = -1
        while in_h:
            h_len += 1
            line = splitted_string[h_len]
            if len(line) == 0 or line[0] != "#":
                in_h = False
        df = pd.read_table(
            string_io,
            names=["sample", "structure", "x", "y", "z", "r", "parent"],
            skiprows=h_len,
            sep=" "
            # delim_whitespace=True,
        )

        # round swc files when reading
        if rounding == True:
            res = cv.scales[mip]["resolution"]
            df["x"] = np.round(df["x"] / res[0])
            df["y"] = np.round(df["y"] / res[1])
            df["z"] = np.round(df["z"] / res[2])

        return df

    def _generate_df_subset(self, swc_df, vox_in_img_list):
        """Read a new subset of swc dataframe in coordinates in img spacing.

        Parameters
        ----------
        swc_df : pd.DataFrame
            DataFrame containing information from swc file
        vox_in_img_list: list
            List of voxels

        Returns
        -------
        df : :class:`pandas.DataFrame`
            Indicies, coordinates (in img spacing) and parents of each node in the swc.
            Coordinates are in spatial units.
        """

        # check input
        df_new = swc_df.copy()
        df_new["x"], df_new["y"], df_new["z"] = (
            vox_in_img_list[:][0],
            vox_in_img_list[:][1],
            vox_in_img_list[:][2],
        )

        return df_new

    def _space_to_voxel(self, spatial_coord, spacing, origin=np.array([0, 0, 0])):
        """Converts coordinate from spatial units to voxel units.

        Parameters
        ----------
        spatial_coord : :class:`numpy.array`
            3D coordinate in spatial units. Assumed to be np.array[(x,y,z)]
        spacing : :class:`numpy.array`
            Conversion factor (spatial units/voxel). Assumed to be np.array([x,y,z])
        origin : :class:`numpy.array`
            Origin of the spatial coordinate. Default is (0,0,0). Assumed to be
            np.array([x,y,z])
        Returns
        -------
        voxel_coord : :class:`numpy.array`
            Coordinate in voxel units. Assumed to be np.array([x,y,z])
        """

        voxel_coord = np.round(np.divide(spatial_coord - origin, spacing))
        voxel_coord = voxel_coord.astype(np.int64)
        return voxel_coord

    def _df_in_voxel(self, df, spacing, origin=np.array([0, 0, 0])):
        """Converts coordinates in pd.DataFrame representing swc from spatial units
        to voxel units

        Parameters
        ----------
        df : :class:`pandas.DataFrame`
            Indicies, coordinates, and parents of each node in the swc. Coordinates
            are in spatial units.
        spacing : :class:`numpy.array`
            Conversion factor (spatial units/voxel). Assumed to be np.array([x,y,z])
        origin : :class:`numpy.array`
            Origin of the spatial coordinate. Default is (0,0,0). Assumed to be
            np.array([x,y,z])
        Returns
        -------
        df_voxel : :class:`pandas.DataFrame`
            Indicies, coordinates, and parents of each node in the swc. Coordinates
            are in voxel units.
        """
        x = []
        y = []
        z = []
        df_voxel = df.copy()
        for index, row in df_voxel.iterrows():
            vox = self._space_to_voxel(row[["x", "y", "z"]].to_numpy(), spacing, origin)
            x.append(vox[0])
            y.append(vox[1])
            z.append(vox[2])

        df_voxel["x"] = x
        df_voxel["y"] = y
        df_voxel["z"] = z

        return df_voxel

    def _df_to_graph(self, df_voxel):
        """Converts dataframe of swc in voxel coordinates into a directed graph

        Parameters
        ----------
        df_voxel : :class:`pandas.DataFrame`
            Indicies, coordinates, and parents of each node in the swc. Coordinates
            are in voxel units.
        Returns
        -------
        G : :class:`networkx.classes.digraph.DiGraph`
            Neuron from swc represented as directed graph. Coordinates x,y,z are
            node attributes accessed by keys 'x','y','z' respectively.
        """
        G = nx.DiGraph()

        # add nodes
        for index, row in df_voxel.iterrows():
            id = int(row["sample"])

            G.add_node(id)
            G.nodes[id]["x"] = int(row["x"])
            G.nodes[id]["y"] = int(row["y"])
            G.nodes[id]["z"] = int(row["z"])

        # add edges
        for index, row in df_voxel.iterrows():
            child = int(row["sample"])
            parent = int(row["parent"])

            if parent > min(df_voxel["parent"]):
                G.add_edge(parent, child)

        return G

    def _get_sub_neuron(self, G, bounding_box):
        """Returns sub-neuron with node coordinates bounded by start and end

        Parameters
        ----------
        G : :class:`networkx.classes.digraph.DiGraph`
            Neuron from swc represented as directed graph. Coordinates x,y,z are
            node attributes accessed by keys 'x','y','z' respectively.
        bounding_box : tuple or list or None
            Defines a bounding box around a sub-region around the neuron. Length 2
            tuple/list. First element is the coordinate of one corner (inclusive) and second element is the coordinate of the opposite corner (exclusive). Both coordinates are numpy.array([x,y,z])in voxel units.
        Returns
        -------
        G_sub : :class:`networkx.classes.digraph.DiGraph`
            Neuron from swc represented as directed graph. Coordinates x,y,z are
            node attributes accessed by keys 'x','y','z' respectively.
        """
        G_sub = G.copy()  # make copy of input G
        start = bounding_box[0]
        end = bounding_box[1]

        # remove nodes that are not neighbors of nodes bounded by start and end
        for node in list(G_sub.nodes):
            neighbors = list(G_sub.successors(node)) + list(G_sub.predecessors(node))

            remove = True

            for id in neighbors + [node]:
                x = G_sub.nodes[id]["x"]
                y = G_sub.nodes[id]["y"]
                z = G_sub.nodes[id]["z"]

                if x >= start[0] and y >= start[1] and z >= start[2]:
                    if x < end[0] and y < end[1] and z < end[2]:
                        remove = False

            if remove:
                G_sub.remove_node(node)

        # set origin to start of bounding box
        for id in list(G_sub.nodes):
            G_sub.nodes[id]["x"] = G_sub.nodes[id]["x"] - start[0]
            G_sub.nodes[id]["y"] = G_sub.nodes[id]["y"] - start[1]
            G_sub.nodes[id]["z"] = G_sub.nodes[id]["z"] - start[2]

        return G_sub

    def _graph_to_paths(self, G):
        """Converts neuron represented as a directed graph with no cycles into a
        list of paths.

        Parameters
        ----------
        G : :class:`networkx.classes.digraph.DiGraph`
            Neuron from swc represented as directed graph. Coordinates x,y,z are
            node attributes accessed by keys 'x','y','z' respectively.
        Returns
        -------
        paths : list
            List of Nx3 numpy.array. Rows of the array are 3D coordinates in voxel
            units. Each array is one path.
        """
        G_cp = G.copy()  # make copy of input G
        branches = []
        while len(G_cp.edges) != 0:  # iterate over branches
            # get longest branch
            longest = nx.algorithms.dag.dag_longest_path(
                G_cp
            )  # list of nodes on the path
            branches.append(longest)

            # remove longest branch
            for idx, e in enumerate(longest):
                if idx < len(longest) - 1:
                    G_cp.remove_edge(longest[idx], longest[idx + 1])

        # convert branches into list of paths
        paths = []
        for branch in branches:
            # get vertices in branch as n by 3 numpy.array; n = length of branches
            path = np.zeros((len(branch), 3), dtype=np.int64)
            for idx, node in enumerate(branch):
                path[idx, 0] = np.int64(G_cp.nodes[node]["x"])
                path[idx, 1] = np.int64(G_cp.nodes[node]["y"])
                path[idx, 2] = np.int64(G_cp.nodes[node]["z"])

            paths.append(path)

        return np.array(paths, dtype="object")

    def _get_bfs_subgraph(self, G, node_id, depth, df=None):
        """
        Creates a spanning subgraph from a seed node and parent graph using BFS.

        Parameters
        ----------
        G : :class:`networkx.classes.digraph.DiGraph`
            Neuron from swc represented as directed graph.

        node_id : int
            The id of the node to use as a seed.
            If df is not None this become the node index.

        depth : int
            The max depth for BFS to traven in each direction.

        df : None, DataFrame (default = None)
            Dataframe storing indices.
            In some cases indexing by row number is preferred.

        Returns
        -------
        G_sub : :class:`networkx.classes.digraph.DiGraph`
            Subgraph

        tree : DiGraph
            The tree returned by BFS.
        """
        if df is not None:
            node_id = int(df.iloc[node_id]["sample"])
        G_undir = G.to_undirected()
        tree = nx.bfs_tree(G_undir, node_id, depth_limit=depth)  # forward BFS
        G_sub = nx.subgraph(G, list(tree.nodes))
        return G_sub, tree

    def _swc2skeleton(self, swc_file, benchmarking=False, origin=None):
        """Converts swc file into Skeleton object
        Arguments:
            swc_file {str} -- path to SWC file
        Keyword Arguments:
            origin {numpy array with shape (3,1)} -- origin of coordinate frame in microns, (default: None assumes (0,0,0) origin)
        Returns:
            skel {cloudvolume.Skeleton} -- Skeleton object of given SWC file
        """
        with open(swc_file, "r") as f:
            contents = f.read()
        # get every line that starts with a hashtag
        comments = [i.split(" ") for i in contents.split("\n") if i.startswith("#")]
        offset = np.array([float(j) for i in comments for j in i[2:] if "OFFSET" in i])
        color = [float(j) for i in comments for j in i[2].split(",") if "COLOR" in i]
        # set alpha to 0.0 so skeleton  is opaque
        color.append(0.0)
        color = np.array(color, dtype="float32")
        skel = Skeleton.from_swc(contents)
        # physical units
        # space can be 'physical' or 'voxel'
        skel.space = "physical"
        # hard coding parsing the id from the filename
        idx = swc_file.find("G")

        if benchmarking == True:
            idx1 = swc_file.find(
                "_", swc_file.find("_") + 1
            )  # finding second occurence of "_"
            idx2 = swc_file.find(".")
            skel.id = swc_file[idx1 + 1 : idx2]
        else:
            skel.id = int(swc_file[idx + 2 : idx + 5])

        # hard coding changing  data type of vertex_types
        skel.extra_attributes[-1]["data_type"] = "float32"
        skel.extra_attributes.append(
            {"id": "vertex_color", "data_type": "float32", "num_components": 4}
        )
        # add offset to vertices
        # and shift by origin
        skel.vertices += offset
        if origin is not None:
            skel.vertices -= origin
        # convert from microns to nanometers
        skel.vertices *= 1000
        skel.vertex_color = np.zeros((skel.vertices.shape[0], 4), dtype="float32")
        skel.vertex_color[:, :] = color

        return skel<|MERGE_RESOLUTION|>--- conflicted
+++ resolved
@@ -90,11 +90,7 @@
 
         # first check if it is a skel
         if seg_id != None and mip != None:
-<<<<<<< HEAD
-            cv = CloudVolume(path, mip=mip, use_https=True)
-=======
-            cv = CloudVolume(path, mip=mip, fill_missing=fill_missing)
->>>>>>> eb0852cd
+            cv = CloudVolume(path, mip=mip, fill_missing=fill_missing, use_https=True)
             skeleton = cv.skeleton.get(seg_id)
             if type(skeleton) is Skeleton:
                 self.input_type = "skel"
@@ -196,11 +192,9 @@
             skel = self._swc2skeleton(self.path, benchmarking, origin)
             return skel
         elif self.input_type == "skel":
-<<<<<<< HEAD
-            cv = CloudVolume(self.path, mip=self.mip, use_https=True)
-=======
-            cv = CloudVolume(self.path, mip=self.mip, fill_missing=self.fill_missing)
->>>>>>> eb0852cd
+            cv = CloudVolume(
+                self.path, mip=self.mip, fill_missing=self.fill_missing, use_https=True
+            )
             skel = cv.skeleton.get(self.seg_id)
             return skel
 
@@ -746,11 +740,9 @@
         # TODO check header length
 
         # check input
-<<<<<<< HEAD
-        cv = CloudVolume(s3_path, mip=mip, use_https=True)
-=======
-        cv = CloudVolume(s3_path, mip=mip, fill_missing=self.fill_missing)
->>>>>>> eb0852cd
+        cv = CloudVolume(
+            s3_path, mip=mip, fill_missing=self.fill_missing, use_https=True
+        )
         skeleton = cv.skeleton.get(seg_id)
         swc_string = skeleton.to_swc()
         string_io = StringIO(swc_string)
