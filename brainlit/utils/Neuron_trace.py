--- conflicted
+++ resolved
@@ -910,13 +910,8 @@
 
         return df_voxel
 
-<<<<<<< HEAD
     def _df_to_graph(self, df, round=False):
         """Converts dataframe form of neuron trace into a directed graph
-=======
-    def _df_to_graph(self, df_voxel: pd.DataFrame) -> nx.classes.digraph.DiGraph:
-        """Converts dataframe of swc in voxel coordinates into a directed graph
->>>>>>> a059f759
 
         Parameters
         ----------
@@ -1013,11 +1008,7 @@
 
         return G_sub
 
-<<<<<<< HEAD
     def _graph_to_paths(self, G, round=False):
-=======
-    def _graph_to_paths(self, G: nx.classes.digraph.DiGraph) -> List[np.array]:
->>>>>>> a059f759
         """Converts neuron represented as a directed graph with no cycles into a
         list of paths.
 
