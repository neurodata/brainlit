--- conflicted
+++ resolved
@@ -33,15 +33,9 @@
     def __init__(self, brain_ids: list):
         self.brain_ids = brain_ids
 
-<<<<<<< HEAD
-    def _slicetolabels(self, slice, fold_on: bool = False, atlas_level: int = 8):
-        region_graph = setup_atlas_graph()
-        atlas_level_nodes = get_atlas_level_nodes(atlas_level, region_graph)
-=======
     def _slicetolabels(self, slice, fold_on: bool = False, atlas_level: int = 5):
         region_graph = _setup_atlas_graph()
         atlas_level_nodes = _get_atlas_level_nodes(atlas_level, region_graph)
->>>>>>> 58971f55
         newslice = np.copy(slice)
         new_labels = {}
 
@@ -119,7 +113,7 @@
                     with open(json_path) as f:
                         data = json.load(f)
                     for pt in data:
-                        points.append(pt['point'])
+                        points.append(pt["point"])
                 atlas_points[brain_id] = np.array(points)
             elif "somas_atlas_url" in brain2paths[brain_id].keys():
                 viz_link = brain2paths[brain_id]["somas_atlas_url"]
@@ -222,23 +216,6 @@
                         im_coord[1] = 2 * half_width - im_coord[1]
 
                     fg_points.append([im_coord[0], im_coord[1]])
-<<<<<<< HEAD
-
-            v.add_points(
-                fg_points,
-                symbol=symbols[gtype_counts[gtype]],
-                face_color=subtype_colors[gtype],
-                size=10,
-                name=f"{key}: {gtype} - {symbols[gtype_counts[gtype]]}",
-                scale=[10, 10],
-            )
-            gtype_counts[gtype] = gtype_counts[gtype] + 1
-
-        v.scale_bar.unit = "um"
-        v.scale_bar.visible = True
-        # napari.run()
-        return v
-=======
             if self.show_plots:
                 v.add_points(
                     fg_points,
@@ -257,7 +234,6 @@
 
     def brainrender_somas(self, subtype_colors: dict, brain_region: str = "DR"):
         """Generate brainrender viewer with soma detections.
->>>>>>> 58971f55
 
         Args:
             subtype_colors (_type_): Mapping of subtypes (in soma_data.py file) to colors for soma plotting.
@@ -327,16 +303,11 @@
         )
         subtypes = df["Subtype"].unique()
 
-<<<<<<< HEAD
-        num_entries = len(regions) + len(composite_regions.keys())
-        fig, axes = plt.subplots(1, 3, figsize=(39, num_entries*0.8))
-=======
         if normalize_region >= 0:
             fig, axes = plt.subplots(1, 3, figsize=(39, 13))
         else:
             fig, axes = plt.subplots(1, 2, figsize=(26, 13))
 
->>>>>>> 58971f55
         sns.set(font_scale=2)
 
         # first panel
@@ -529,7 +500,7 @@
 
     def _configure_annotator(self, df, axis, ind_variable: str):
         test = "Mann-Whitney"
-        #my_logttest = StatTest(self._log_ttest_ind, test_long_name='Log t-test_ind', test_short_name='log-t')
+        # my_logttest = StatTest(self._log_ttest_ind, test_long_name='Log t-test_ind', test_short_name='log-t')
         # test = "t-test_ind"
         correction = "fdr_by"
 
@@ -571,6 +542,7 @@
         group_data2_log = np.log(group_data2)
 
         return ttest_ind(group_data1_log, group_data2_log, **stats_params)
+
 
 def _get_corners_collection(
     vol_mask, vol_reg, block_size, max_coords: list = [-1, -1, -1]
@@ -897,15 +869,10 @@
         )
         subtypes = df["Subtype"].unique()
 
-<<<<<<< HEAD
-        num_entries = len(regions) + len(composite_regions.keys())
-        fig, axes = plt.subplots(1, 3, figsize=(39, num_entries*0.8))
-=======
         if normalize_region >= 0:
             fig, axes = plt.subplots(1, 3, figsize=(39, 13))
         else:
             fig, axes = plt.subplots(1, 2, figsize=(26, 13))
->>>>>>> 58971f55
         sns.set(font_scale=2)
 
         # first panel
@@ -1029,13 +996,9 @@
 
                 for region_component in region_components:
                     axon_vol += region_graph.nodes[region_component][brain_id + " axon"]
-<<<<<<< HEAD
-                    total_vol += region_graph.nodes[region_component][brain_id + " total"]
-=======
                     total_vol += region_graph.nodes[region_component][
                         brain_id + " total"
                     ]
->>>>>>> 58971f55
 
                 if (
                     normalize_region >= 0
