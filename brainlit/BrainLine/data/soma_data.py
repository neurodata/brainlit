"""
This file stores information on how to access neuroglancer data.

Data should be stored in the brain2paths dictionary, with entries like:

    "<sample ID>": {
        "base": "<Path to directory with layers with CloudVolume prependings (ending with forward slash)>",
        "val_info": {
            "url": "<neuroglancer URL>",
            "somas_layer": "<name of layer with coordinates on somas>",
            "nonsomas_layer": "<name of layer with coordinates on non-somas>",
        },
        "somas_atlas_url": "<neuroglancer URL with a single annotation layer which contains points of soma detections>",
        "subtype": "<subtype>"
        #Optional:
        "train_info": {
            "url": "<neuroglancer URL>",
            "somas_layer": "<name of layer with coordinates on somas>",
            "nonsomas_layer": "<name of layer with coordinates on non-somas>",
        },
    },

    e.g.
    
    "test": {
        "base": "precomputed://file:///Users/thomasathey/Documents/mimlab/mouselight/brainlit_parent/brainlit/brainlit/BrainLine/data/example/",
        "val_info": {
            "url": "https://viz.neurodata.io/?json_url=https://json.neurodata.io/v1?NGStateID=15e9owS_Hr51fg",
            "somas_layer": "soma_val",
            "nonsomas_layer": "nonsoma_val",
        },
        "somas_atlas_url": "https://ara.viz.neurodata.io/?json_url=https://json.neurodata.io/v1?NGStateID=LTWdmg7lYf1nbA",
        "subtype": "test"
    },
"""


brain2paths = {
    "atlas": {
        "url": "precomputed://https://open-neurodata.s3.amazonaws.com/ara_2016/sagittal_10um/annotation_10um_2017",
        # "filepath": "/Users/thomasathey/Documents/mimlab/mouselight/ailey/ara/ara_10um.tif",  # atlas can be downloaded from here: https://neurodata.io/data/allen_atlas/
    },
    "test": {
        "base": "precomputed://file:///Users/thomasathey/Documents/mimlab/mouselight/brainlit_parent/brainlit/brainlit/BrainLine/data/example/",
        "val_info": {
            "url": "https://viz.neurodata.io/?json_url=https://json.neurodata.io/v1?NGStateID=15e9owS_Hr51fg",
            "somas_layer": "soma_val",
            "nonsomas_layer": "nonsoma_val",
        },
        "somas_atlas_url": "https://ara.viz.neurodata.io/?json_url=https://json.neurodata.io/v1?NGStateID=LTWdmg7lYf1nbA",
        "subtype": "test_type",
    },
<<<<<<< HEAD
    "biccn": {
        "somas_atlas_url": "https://ara.viz.neurodata.io/?json_url=https://json.neurodata.io/v1?NGStateID=8VHD-seixZg9pg",
        "subtype": "test"
    },
    "8557": {
        "base": "precomputed://s3://smartspim-precomputed-volumes/2021_10_06/8557/",
        "val_info": {
            "url": "https://viz.neurodata.io/?json_url=https://json.neurodata.io/v1?NGStateID=3p4kSvgMMFl61Q",
            "somas_layer": "<unknown>",
            "nonsomas_layer": "<unknown>",
        },
        "somas_atlas_url": "https://ara.viz.neurodata.io/?json_url=https://json.neurodata.io/v1?NGStateID=4M6ppFjZAUijkg",
        "subtype": "tph2 vglut3",
    },
    "8555": {
        "base": "precomputed://s3://smartspim-precomputed-volumes/2021_12_01/8555/",
        "val_info": {
            "url": "https://viz.neurodata.io/?json_url=https://json.neurodata.io/v1?NGStateID=xs4d74cYlU9JOg",
            "somas_layer": "<unknown>",
            "nonsomas_layer": "<unknown>",
        },
        "somas_atlas_url": "https://ara.viz.neurodata.io/?json_url=https://json.neurodata.io/v1?NGStateID=qmoYCOl5qUBzkQ",
        "subtype": "tph2 vglut3",
    },
    "8607": {
        "base": "precomputed://s3://smartspim-precomputed-volumes/2021_12_02/8607/",
        "val_info": {
            "url": "https://viz.neurodata.io/?json_url=https://json.neurodata.io/v1?NGStateID=ygWt5ejevaABZQ",
            "somas_layer": "<unknown>",
            "nonsomas_layer": "<unknown>",
        },
        "somas_atlas_path": "/Users/thomasathey/Documents/mimlab/mouselight/ailey/detection_soma/wholebrain_results/atlas_somas_8607/",
        "somas_atlas_url": "https://ara.viz.neurodata.io/?json_url=https://json.neurodata.io/v1?NGStateID=UtK0gLiq_8WlQA",
        "subtype": "tph2 gad2",
    },
    "8468": {
        "base": "precomputed://s3://smartspim-precomputed-volumes/2022_01_19/8468/",
        "val_info": {
            "url": "https://viz.neurodata.io/?json_url=https://json.neurodata.io/v1?NGStateID=KUfdi6YMYWLbsg",
            "somas_layer": "<unknown>",
            "nonsomas_layer": "<unknown>",
        },
    },
    "8606": {
        "base": "precomputed://s3://smartspim-precomputed-volumes/2022_03_15/8606/",
        "val_info": {
            "url": "https://viz.neurodata.io/?json_url=https://json.neurodata.io/v1?NGStateID=18lUZ-z6xx15Rg",
            "somas_layer": "<unknown>",
            "nonsomas_layer": "<unknown>",
        },
        "somas_atlas_path": "/Users/thomasathey/Documents/mimlab/mouselight/ailey/detection_soma/wholebrain_results/atlas_somas_8606/",
        "somas_atlas_url": "https://ara.viz.neurodata.io/?json_url=https://json.neurodata.io/v1?NGStateID=guSqN8FCetYXGA",
        "subtype": "tph2 gad2",
    },
    "8529": {
        "base": "precomputed://s3://smartspim-precomputed-volumes/2022_03_02/8529/",
        "val_info": {
            "url": "https://viz.neurodata.io/?json_url=https://json.neurodata.io/v1?NGStateID=miguDvzAX3SlXQ",
            "somas_layer": "soma_val",
            "nonsomas_layer": "nonsoma_val",
        },
        "vizlink": "https://viz.neurodata.io/?json_url=https://json.neurodata.io/v1?NGStateID=kLWMLcZ066yYpQ",
        "somas_atlas_url": "https://ara.viz.neurodata.io/?json_url=https://json.neurodata.io/v1?NGStateID=eeigeCQSqG8znw",
        "subtype": "gad2 vgat",
    },
    "8477": {
        "base": "precomputed://s3://smartspim-precomputed-volumes/2022_03_14/8477/",
        "val_info": {
            "url": "https://viz.neurodata.io/?json_url=https://json.neurodata.io/v1?NGStateID=1NvqIFK_NyImiQ",
            "somas_layer": "soma_val",
            "nonsomas_layer": "nonsoma_val",
        },
        "vizlink": "https://viz.neurodata.io/?json_url=https://json.neurodata.io/v1?NGStateID=UgEYYM3ycYGC7A",
        "somas_atlas_url": "https://ara.viz.neurodata.io/?json_url=https://json.neurodata.io/v1?NGStateID=qACBTohd8X4DcA",
        "subtype": "gad2 vgat",
    },
    "8531": {
        "base": "precomputed://s3://smartspim-precomputed-volumes/2022_03_10/8531/",
        "val_info": {
            "url": "https://viz.neurodata.io/?json_url=https://json.neurodata.io/v1?NGStateID=4Qfka7AySR8k5A",
            "somas_layer": "soma_val",
            "nonsomas_layer": "nonsoma_val",
        },
        "vizlink": "https://viz.neurodata.io/?json_url=https://json.neurodata.io/v1?NGStateID=42tANDn1cjREEA",
        "somas_atlas_url": "https://ara.viz.neurodata.io/?json_url=https://json.neurodata.io/v1?NGStateID=5Kow5I-W6eVGUw",
        "subtype": "gad2 vgat",
    },
    "8608": {
        "base": "precomputed://s3://smartspim-precomputed-volumes/2022_04_13/8608/",
        "val_info": {
            "url": "https://viz.neurodata.io/?json_url=https://json.neurodata.io/v1?NGStateID=NRFI2aWmv3d0Ww",
            "somas_layer": "soma_val",
            "nonsomas_layer": "nonsoma_val",
        },
        "somas_atlas_url": "https://ara.viz.neurodata.io/?json_url=https://json.neurodata.io/v1?NGStateID=sAjrqYlYDLkF_A",
        "subtype": "tph2 gad2",
    },
    "8446": {
        "base": "precomputed://s3://smartspim-precomputed-volumes/2022_03_25/8446/",
        "val_info": {
            "url": "https://viz.neurodata.io/?json_url=https://json.neurodata.io/v1?NGStateID=8okqpTPUtDXJLw",
            "somas_layer": "soma_val",
            "nonsomas_layer": "nonsoma_val",
        },
        "train_info": {
            "url": "https://viz.neurodata.io/?json_url=https://json.neurodata.io/v1?NGStateID=8okqpTPUtDXJLw",
            "somas_layer": "soma_train",
            "nonsomas_layer": "nonsoma_train",
        },
        "vizlink": "https://viz.neurodata.io/?json_url=https://json.neurodata.io/v1?NGStateID=C4DKojFJSgEo-A",
        "somas_atlas_url": "https://ara.viz.neurodata.io/?json_url=https://json.neurodata.io/v1?NGStateID=HXtu5wki04Y0yw",
        "subtype": "gad2 vgat",
    },
    "8454": {
        "base": "precomputed://s3://smartspim-precomputed-volumes/2022_03_09/8454/",
        "val_info": {
            "url": "https://viz.neurodata.io/?json_url=https://json.neurodata.io/v1?NGStateID=7g3CvrESEx1TsA",
            "somas_layer": "soma_val",
            "nonsomas_layer": "nonsoma_val",
        },
        "vizlink": "https://viz.neurodata.io/?json_url=https://json.neurodata.io/v1?NGStateID=7ugLt3twr6RBIA",
        "somas_atlas_url": "https://ara.viz.neurodata.io/?json_url=https://json.neurodata.io/v1?NGStateID=LgrOarq-AeFUPQ",
        "subtype": "gad2 vgat",
    },
    "887": {
        "base": "precomputed://s3://smartspim-precomputed-volumes/2022_09_20/887/",
        "val_info": {
            "url": "https://viz.neurodata.io/?json_url=https://json.neurodata.io/v1?NGStateID=9fbb_i2khFWqEA",
            "somas_layer": "soma_val",
            "nonsomas_layer": "nonsoma_val",
        },
        "vizlink": "https://viz.neurodata.io/?json_url=https://json.neurodata.io/v1?NGStateID=9fbb_i2khFWqEA",
        "subtype": "tph2 vglut3",
    },
    "878": {
        "base": "precomputed://s3://smartspim-precomputed-volumes/2022_09_20/878/",
        "val_info": {
            "url": "https://viz.neurodata.io/?json_url=https://json.neurodata.io/v1?NGStateID=d1TTGG-eVOQ2lA",
            "somas_layer": "soma_val",
            "nonsomas_layer": "nonsoma_val",
        },
        "vizlink": "https://viz.neurodata.io/?json_url=https://json.neurodata.io/v1?NGStateID=d1TTGG-eVOQ2lA",
        "subtype": "tph2 vglut3",
    },
    "MPRRabies": {
        "base": "precomputed://s3://smartspim-precomputed-volumes/2023_01_20/MPRRabies/",
        "val_info": {
            "url": "https://viz.neurodata.io/?json_url=https://json.neurodata.io/v1?NGStateID=2U2yHGe-1YFPHA",
            "somas_layer": "soma_val",
            "nonsomas_layer": "nonsoma_val",
        },
        "train_info": {
            "url": "https://viz.neurodata.io/?json_url=https://json.neurodata.io/v1?NGStateID=2U2yHGe-1YFPHA",
            "somas_layer": "soma_train",
            "nonsomas_layer": "nonsoma_train",
        },
        "subtype": "tph2 gad2",
        "somas_atlas_url": "https://ara.viz.neurodata.io/?json_url=https://json.neurodata.io/v1?NGStateID=6O1ufCnHBBeK8Q",
        "somas_atlas_url_partial": "https://ara.viz.neurodata.io/?json_url=https://json.neurodata.io/v1?NGStateID=iiX4cb9vLbHLXQ",
    },
    "969": {
        "base": "precomputed://s3://smartspim-precomputed-volumes/2023_03_15/969/",
        "val_info": {
            "url": "https://viz.neurodata.io/?json_url=https://json.neurodata.io/v1?NGStateID=kSzIi9RUiPLr9Q",
            "somas_layer": "soma_val",
            "nonsomas_layer": "nonsoma_val"
        },
        "subtype": "tph2 gad2",
        "somas_atlas_url": "https://ara.viz.neurodata.io/?json_url=https://json.neurodata.io/v1?NGStateID=tYjwxkvRGgMd5g"
    },
    "910": {
        "base": "precomputed://s3://smartspim-precomputed-volumes/2023_03_16/910/",
        "val_info": {
            "url": "https://viz.neurodata.io/?json_url=https://json.neurodata.io/v1?NGStateID=YzUVCI2qZiqp3w",
            "somas_layer": "soma_val",
            "nonsomas_layer": "nonsoma_val"
        },
        "train_info": {
            "url": "https://viz.neurodata.io/?json_url=https://json.neurodata.io/v1?NGStateID=QlJARbMY_pyoDQ",
            "somas_layer": "soma_train",
            "nonsomas_layer": "nonsoma_train"
        },
        "subtype": "tph2 gad2"
    },
    "892": {
        "base": "precomputed://s3://smartspim-precomputed-volumes/2023_03_31/892/",
        "val_info": {
            "url": "https://viz.neurodata.io/?json_url=https://json.neurodata.io/v1?NGStateID=H7h_cTXW4gLgWA",
            "somas_layer": "soma_val",
            "nonsomas_layer": "nonsoma_val",
        },
        "subtype": "tph2 vglut3"
=======
    "pytest": {
        "somas_atlas_url": "https://ara.viz.neurodata.io/?json_url=https://json.neurodata.io/v1?NGStateID=f9iYKQbYLFRMbA",
        "subtype": "test_type",
>>>>>>> 58971f55
    },
}<|MERGE_RESOLUTION|>--- conflicted
+++ resolved
@@ -50,203 +50,8 @@
         "somas_atlas_url": "https://ara.viz.neurodata.io/?json_url=https://json.neurodata.io/v1?NGStateID=LTWdmg7lYf1nbA",
         "subtype": "test_type",
     },
-<<<<<<< HEAD
-    "biccn": {
-        "somas_atlas_url": "https://ara.viz.neurodata.io/?json_url=https://json.neurodata.io/v1?NGStateID=8VHD-seixZg9pg",
-        "subtype": "test"
-    },
-    "8557": {
-        "base": "precomputed://s3://smartspim-precomputed-volumes/2021_10_06/8557/",
-        "val_info": {
-            "url": "https://viz.neurodata.io/?json_url=https://json.neurodata.io/v1?NGStateID=3p4kSvgMMFl61Q",
-            "somas_layer": "<unknown>",
-            "nonsomas_layer": "<unknown>",
-        },
-        "somas_atlas_url": "https://ara.viz.neurodata.io/?json_url=https://json.neurodata.io/v1?NGStateID=4M6ppFjZAUijkg",
-        "subtype": "tph2 vglut3",
-    },
-    "8555": {
-        "base": "precomputed://s3://smartspim-precomputed-volumes/2021_12_01/8555/",
-        "val_info": {
-            "url": "https://viz.neurodata.io/?json_url=https://json.neurodata.io/v1?NGStateID=xs4d74cYlU9JOg",
-            "somas_layer": "<unknown>",
-            "nonsomas_layer": "<unknown>",
-        },
-        "somas_atlas_url": "https://ara.viz.neurodata.io/?json_url=https://json.neurodata.io/v1?NGStateID=qmoYCOl5qUBzkQ",
-        "subtype": "tph2 vglut3",
-    },
-    "8607": {
-        "base": "precomputed://s3://smartspim-precomputed-volumes/2021_12_02/8607/",
-        "val_info": {
-            "url": "https://viz.neurodata.io/?json_url=https://json.neurodata.io/v1?NGStateID=ygWt5ejevaABZQ",
-            "somas_layer": "<unknown>",
-            "nonsomas_layer": "<unknown>",
-        },
-        "somas_atlas_path": "/Users/thomasathey/Documents/mimlab/mouselight/ailey/detection_soma/wholebrain_results/atlas_somas_8607/",
-        "somas_atlas_url": "https://ara.viz.neurodata.io/?json_url=https://json.neurodata.io/v1?NGStateID=UtK0gLiq_8WlQA",
-        "subtype": "tph2 gad2",
-    },
-    "8468": {
-        "base": "precomputed://s3://smartspim-precomputed-volumes/2022_01_19/8468/",
-        "val_info": {
-            "url": "https://viz.neurodata.io/?json_url=https://json.neurodata.io/v1?NGStateID=KUfdi6YMYWLbsg",
-            "somas_layer": "<unknown>",
-            "nonsomas_layer": "<unknown>",
-        },
-    },
-    "8606": {
-        "base": "precomputed://s3://smartspim-precomputed-volumes/2022_03_15/8606/",
-        "val_info": {
-            "url": "https://viz.neurodata.io/?json_url=https://json.neurodata.io/v1?NGStateID=18lUZ-z6xx15Rg",
-            "somas_layer": "<unknown>",
-            "nonsomas_layer": "<unknown>",
-        },
-        "somas_atlas_path": "/Users/thomasathey/Documents/mimlab/mouselight/ailey/detection_soma/wholebrain_results/atlas_somas_8606/",
-        "somas_atlas_url": "https://ara.viz.neurodata.io/?json_url=https://json.neurodata.io/v1?NGStateID=guSqN8FCetYXGA",
-        "subtype": "tph2 gad2",
-    },
-    "8529": {
-        "base": "precomputed://s3://smartspim-precomputed-volumes/2022_03_02/8529/",
-        "val_info": {
-            "url": "https://viz.neurodata.io/?json_url=https://json.neurodata.io/v1?NGStateID=miguDvzAX3SlXQ",
-            "somas_layer": "soma_val",
-            "nonsomas_layer": "nonsoma_val",
-        },
-        "vizlink": "https://viz.neurodata.io/?json_url=https://json.neurodata.io/v1?NGStateID=kLWMLcZ066yYpQ",
-        "somas_atlas_url": "https://ara.viz.neurodata.io/?json_url=https://json.neurodata.io/v1?NGStateID=eeigeCQSqG8znw",
-        "subtype": "gad2 vgat",
-    },
-    "8477": {
-        "base": "precomputed://s3://smartspim-precomputed-volumes/2022_03_14/8477/",
-        "val_info": {
-            "url": "https://viz.neurodata.io/?json_url=https://json.neurodata.io/v1?NGStateID=1NvqIFK_NyImiQ",
-            "somas_layer": "soma_val",
-            "nonsomas_layer": "nonsoma_val",
-        },
-        "vizlink": "https://viz.neurodata.io/?json_url=https://json.neurodata.io/v1?NGStateID=UgEYYM3ycYGC7A",
-        "somas_atlas_url": "https://ara.viz.neurodata.io/?json_url=https://json.neurodata.io/v1?NGStateID=qACBTohd8X4DcA",
-        "subtype": "gad2 vgat",
-    },
-    "8531": {
-        "base": "precomputed://s3://smartspim-precomputed-volumes/2022_03_10/8531/",
-        "val_info": {
-            "url": "https://viz.neurodata.io/?json_url=https://json.neurodata.io/v1?NGStateID=4Qfka7AySR8k5A",
-            "somas_layer": "soma_val",
-            "nonsomas_layer": "nonsoma_val",
-        },
-        "vizlink": "https://viz.neurodata.io/?json_url=https://json.neurodata.io/v1?NGStateID=42tANDn1cjREEA",
-        "somas_atlas_url": "https://ara.viz.neurodata.io/?json_url=https://json.neurodata.io/v1?NGStateID=5Kow5I-W6eVGUw",
-        "subtype": "gad2 vgat",
-    },
-    "8608": {
-        "base": "precomputed://s3://smartspim-precomputed-volumes/2022_04_13/8608/",
-        "val_info": {
-            "url": "https://viz.neurodata.io/?json_url=https://json.neurodata.io/v1?NGStateID=NRFI2aWmv3d0Ww",
-            "somas_layer": "soma_val",
-            "nonsomas_layer": "nonsoma_val",
-        },
-        "somas_atlas_url": "https://ara.viz.neurodata.io/?json_url=https://json.neurodata.io/v1?NGStateID=sAjrqYlYDLkF_A",
-        "subtype": "tph2 gad2",
-    },
-    "8446": {
-        "base": "precomputed://s3://smartspim-precomputed-volumes/2022_03_25/8446/",
-        "val_info": {
-            "url": "https://viz.neurodata.io/?json_url=https://json.neurodata.io/v1?NGStateID=8okqpTPUtDXJLw",
-            "somas_layer": "soma_val",
-            "nonsomas_layer": "nonsoma_val",
-        },
-        "train_info": {
-            "url": "https://viz.neurodata.io/?json_url=https://json.neurodata.io/v1?NGStateID=8okqpTPUtDXJLw",
-            "somas_layer": "soma_train",
-            "nonsomas_layer": "nonsoma_train",
-        },
-        "vizlink": "https://viz.neurodata.io/?json_url=https://json.neurodata.io/v1?NGStateID=C4DKojFJSgEo-A",
-        "somas_atlas_url": "https://ara.viz.neurodata.io/?json_url=https://json.neurodata.io/v1?NGStateID=HXtu5wki04Y0yw",
-        "subtype": "gad2 vgat",
-    },
-    "8454": {
-        "base": "precomputed://s3://smartspim-precomputed-volumes/2022_03_09/8454/",
-        "val_info": {
-            "url": "https://viz.neurodata.io/?json_url=https://json.neurodata.io/v1?NGStateID=7g3CvrESEx1TsA",
-            "somas_layer": "soma_val",
-            "nonsomas_layer": "nonsoma_val",
-        },
-        "vizlink": "https://viz.neurodata.io/?json_url=https://json.neurodata.io/v1?NGStateID=7ugLt3twr6RBIA",
-        "somas_atlas_url": "https://ara.viz.neurodata.io/?json_url=https://json.neurodata.io/v1?NGStateID=LgrOarq-AeFUPQ",
-        "subtype": "gad2 vgat",
-    },
-    "887": {
-        "base": "precomputed://s3://smartspim-precomputed-volumes/2022_09_20/887/",
-        "val_info": {
-            "url": "https://viz.neurodata.io/?json_url=https://json.neurodata.io/v1?NGStateID=9fbb_i2khFWqEA",
-            "somas_layer": "soma_val",
-            "nonsomas_layer": "nonsoma_val",
-        },
-        "vizlink": "https://viz.neurodata.io/?json_url=https://json.neurodata.io/v1?NGStateID=9fbb_i2khFWqEA",
-        "subtype": "tph2 vglut3",
-    },
-    "878": {
-        "base": "precomputed://s3://smartspim-precomputed-volumes/2022_09_20/878/",
-        "val_info": {
-            "url": "https://viz.neurodata.io/?json_url=https://json.neurodata.io/v1?NGStateID=d1TTGG-eVOQ2lA",
-            "somas_layer": "soma_val",
-            "nonsomas_layer": "nonsoma_val",
-        },
-        "vizlink": "https://viz.neurodata.io/?json_url=https://json.neurodata.io/v1?NGStateID=d1TTGG-eVOQ2lA",
-        "subtype": "tph2 vglut3",
-    },
-    "MPRRabies": {
-        "base": "precomputed://s3://smartspim-precomputed-volumes/2023_01_20/MPRRabies/",
-        "val_info": {
-            "url": "https://viz.neurodata.io/?json_url=https://json.neurodata.io/v1?NGStateID=2U2yHGe-1YFPHA",
-            "somas_layer": "soma_val",
-            "nonsomas_layer": "nonsoma_val",
-        },
-        "train_info": {
-            "url": "https://viz.neurodata.io/?json_url=https://json.neurodata.io/v1?NGStateID=2U2yHGe-1YFPHA",
-            "somas_layer": "soma_train",
-            "nonsomas_layer": "nonsoma_train",
-        },
-        "subtype": "tph2 gad2",
-        "somas_atlas_url": "https://ara.viz.neurodata.io/?json_url=https://json.neurodata.io/v1?NGStateID=6O1ufCnHBBeK8Q",
-        "somas_atlas_url_partial": "https://ara.viz.neurodata.io/?json_url=https://json.neurodata.io/v1?NGStateID=iiX4cb9vLbHLXQ",
-    },
-    "969": {
-        "base": "precomputed://s3://smartspim-precomputed-volumes/2023_03_15/969/",
-        "val_info": {
-            "url": "https://viz.neurodata.io/?json_url=https://json.neurodata.io/v1?NGStateID=kSzIi9RUiPLr9Q",
-            "somas_layer": "soma_val",
-            "nonsomas_layer": "nonsoma_val"
-        },
-        "subtype": "tph2 gad2",
-        "somas_atlas_url": "https://ara.viz.neurodata.io/?json_url=https://json.neurodata.io/v1?NGStateID=tYjwxkvRGgMd5g"
-    },
-    "910": {
-        "base": "precomputed://s3://smartspim-precomputed-volumes/2023_03_16/910/",
-        "val_info": {
-            "url": "https://viz.neurodata.io/?json_url=https://json.neurodata.io/v1?NGStateID=YzUVCI2qZiqp3w",
-            "somas_layer": "soma_val",
-            "nonsomas_layer": "nonsoma_val"
-        },
-        "train_info": {
-            "url": "https://viz.neurodata.io/?json_url=https://json.neurodata.io/v1?NGStateID=QlJARbMY_pyoDQ",
-            "somas_layer": "soma_train",
-            "nonsomas_layer": "nonsoma_train"
-        },
-        "subtype": "tph2 gad2"
-    },
-    "892": {
-        "base": "precomputed://s3://smartspim-precomputed-volumes/2023_03_31/892/",
-        "val_info": {
-            "url": "https://viz.neurodata.io/?json_url=https://json.neurodata.io/v1?NGStateID=H7h_cTXW4gLgWA",
-            "somas_layer": "soma_val",
-            "nonsomas_layer": "nonsoma_val",
-        },
-        "subtype": "tph2 vglut3"
-=======
     "pytest": {
         "somas_atlas_url": "https://ara.viz.neurodata.io/?json_url=https://json.neurodata.io/v1?NGStateID=f9iYKQbYLFRMbA",
         "subtype": "test_type",
->>>>>>> 58971f55
     },
 }