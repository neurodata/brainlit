--- conflicted
+++ resolved
@@ -104,14 +104,6 @@
     doubles: list = [],
     show_plot: bool = True,
 ):
-<<<<<<< HEAD
-    recalls = []
-    precisions = []
-    brain_ids_data = []
-    best_fscores = {}
-    best_precisions = []
-    best_recalls = []
-=======
     """Plot precision recall curve for a specified brain.
 
     Args:
@@ -137,7 +129,6 @@
     data_files = _find_sample_names(base_dir, dset="", add_dir=True)
     test_files = [file.split(".")[0] + "_Probabilities.h5" for file in data_files]
     print(f"Evaluating files: {test_files}")
->>>>>>> 58971f55
 
     size_thresh = 500
 
@@ -196,7 +187,9 @@
                     true_pos += np.sum(np.logical_and(mask, pos_labels))
                     false_pos += np.sum(np.logical_and(mask, neg_labels))
                 else:
-                    raise ValueError(f"object_type must be axon or soma, not {object_type}")
+                    raise ValueError(
+                        f"object_type must be axon or soma, not {object_type}"
+                    )
 
             brain_ids_data.append(brain_id)
             recall = true_pos / tot_pos
@@ -213,7 +206,7 @@
 
             if fscore > best_fscore:
                 best_fscore = fscore
-                best_thresh = threshold 
+                best_thresh = threshold
                 best_prec = precision
                 best_recall = recall
 
@@ -222,7 +215,10 @@
         best_recalls.append(best_recall)
 
     for i, brain_id in enumerate(brain_ids_data):
-        brain_ids_data[i] = brain_id + f" - MaxFS: {best_fscores[brain_id][0]:.2f} @thresh: {best_fscores[brain_id][1]}"
+        brain_ids_data[i] = (
+            brain_id
+            + f" - MaxFS: {best_fscores[brain_id][0]:.2f} @thresh: {best_fscores[brain_id][1]}"
+        )
 
     dict = {
         "ID": brain_ids_data,
@@ -233,16 +229,6 @@
 
     print("If this performance is not adequate, improve model and try again")
 
-<<<<<<< HEAD
-    sns.set(font_scale=2)
-    fig, ax = plt.subplots(figsize=(16, 16))
-    sns.lineplot(data=df, x="Recall", y="Precision", hue = "ID", estimator=np.amax, ci=False, ax=ax)
-    sns.scatterplot(x=best_recalls, y=best_precisions, ax=ax)
-    plt.xlim([0, 1.1])
-    plt.ylim([0, 1.1])
-    plt.legend()
-    plt.show()
-=======
     if show_plot:
         sns.set(font_scale=2)
         plt.figure(figsize=(8, 8))
@@ -260,7 +246,6 @@
         plt.show()
 
     return max_fscore, best_threshold
->>>>>>> 58971f55
 
 
 def examine_threshold(
@@ -332,13 +317,8 @@
                                 name=f"soma false positive area: {area}",
                             )
 
-<<<<<<< HEAD
-                if num_detected == 0:
-                    print(f"Soma false negative: with {np.sum(labels)} positive voxels")
-=======
                 if num_detected == 0 and show_plot:
                     print(f"Soma false negative")
->>>>>>> 58971f55
                     f = h5py.File(im_fname, "r")
                     im = f.get("image_3channel")
                     viewer = napari.Viewer(ndisplay=3)
@@ -674,12 +654,14 @@
 
         if len(coords_target_space) > 10000:
             random.shuffle(coords_target_space)
-            point_chunks = [coords_target_space[i:i+10000] for i in range(0, len(coords_target_space), 10000)]
+            point_chunks = [
+                coords_target_space[i : i + 10000]
+                for i in range(0, len(coords_target_space), 10000)
+            ]
             name = "detected_somas_partial"
         else:
             point_chunks = [coords_target_space]
             name = "detected_somas"
-
 
         for coords_target_space in point_chunks:
             ng_link = brain2paths[brain_id]["val_info"]["url"]
