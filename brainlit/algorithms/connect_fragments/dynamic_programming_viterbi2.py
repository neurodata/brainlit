--- conflicted
+++ resolved
@@ -1,8 +1,4 @@
-<<<<<<< HEAD
-from re import L
-=======
 import re
->>>>>>> 6dec1476
 import warnings
 from tqdm import tqdm
 
@@ -15,12 +11,7 @@
 from brainlit.viz.swc2voxel import Bresenham3D
 import networkx as nx
 import math
-<<<<<<< HEAD
-import multiprocessing
-from joblib import Parallel, delayed
-=======
 from joblib import Parallel, delayed, parallel
->>>>>>> 6dec1476
 
 
 class most_probable_neuron_path:
@@ -141,12 +132,6 @@
 
         self.image_tiered = image_tiered
 
-<<<<<<< HEAD
-    def frag_to_line(self, components, labels, soma_lbls, image_tiered):
-        results = []
-        for component in tqdm(components, desc="Computing line representations"):
-            if component in soma_lbls:
-=======
     def concatenate_results(self, results_tuple):
         results = []
         for result in results_tuple:
@@ -218,7 +203,6 @@
         results = []
         for component in tqdm(components, desc="Computing state representation"):
             if component in soma_lbls:  # no state representation for soma
->>>>>>> 6dec1476
                 results.append((component, None, None, None, None, None))
 
             mask = labels == component
@@ -256,62 +240,6 @@
             sum = np.sum(image_tiered[xlist, ylist, zlist])
             if sum < 0:
                 warnings.warn(f"Negative int cost for comp {component}: {sum}")
-<<<<<<< HEAD
-
-            results.append((component, a, b, dif, -dif, sum))
-        return results
-
-    def frags_to_lines(self, ncpu):
-        """Convert fragments to lines.
-
-        Raises:
-            ValueError: In case there is only one endpoint computed for a fragment. Shouldn't happen, but potentially useful for debugging.
-        """
-        labels = self.labels
-        soma_lbls = self.soma_lbls
-        comp_to_states = self.comp_to_states
-        state_to_comp = self.state_to_comp
-        image_tiered = self.image_tiered
-        np.amax(labels)
-
-        int_comp_costs = {}
-        results = []
-
-        if ncpu == 1:
-            results = self.frag_to_line(
-                list(comp_to_states.keys()), labels, soma_lbls, image_tiered
-            )
-        else:
-            print(f"Parallelizing x{ncpu}")
-            component_sets = np.array_split(list(comp_to_states.keys()), ncpu)
-            results_tuple = Parallel(n_jobs=ncpu)(
-                delayed(self.frag_to_line)(components, labels, soma_lbls, image_tiered)
-                for components in component_sets
-            )
-            results = []
-            for result in results_tuple:
-                results += list(result)
-
-        for result in results:
-            component, a, b, o1, o2, sum = result
-            if component in soma_lbls:
-                continue
-
-            states = comp_to_states[component]
-            state_to_comp[states[0]][2]["coord1"] = a
-            state_to_comp[states[0]][2][
-                "orientation1"
-            ] = o1  # orient along direction of fragment
-            state_to_comp[states[0]][2]["coord2"] = b
-            state_to_comp[states[0]][2]["orientation2"] = -o2
-
-            state_to_comp[states[1]][2]["coord1"] = b
-            state_to_comp[states[1]][2]["orientation1"] = -o1
-            state_to_comp[states[1]][2]["coord2"] = a
-            state_to_comp[states[1]][2]["orientation2"] = -o2
-            int_comp_costs[component] = sum
-=======
->>>>>>> 6dec1476
 
             results.append((component, a, b, dif, -dif, sum))
         return results
@@ -501,8 +429,17 @@
 
         return cost, nonline_point
 
-<<<<<<< HEAD
-    def compute_all_costs_dist_process(self, states, point_point_func, point_blob_func):
+    def compute_out_costs_dist(self, states, point_point_func, point_blob_func):
+        """Compute distance costs of all outgoing transitions from a list of states
+
+        Args:
+            states (list of ints): states for which to compute outgoing distance costs.
+            point_point_func (function): function used to compute distance between fragment objects
+            point_blob_func (function): function used to compute distance between a fragment and a blob (soma) object
+
+        Returns:
+            [list]: distance costs and, when relevant, soma connection points.
+        """
         state_to_comp = self.state_to_comp
         num_states = self.num_states
         results = []
@@ -539,29 +476,34 @@
                 results.append((state1, state2, dist_cost, soma_pt))
         return results
 
-    def compute_all_costs_dist_par(self, point_point_func, point_blob_func, ncpu=2):
+    def compute_all_costs_dist(self, point_point_func, point_blob_func):
+        """Compute all pairwise costs of distance term
+
+        Args:
+            point_point_func (function): function used to compute distance between fragment objects
+            point_blob_func (function): function used to compute distance between a fragment and a blob (soma) object
+        """
         cost_mat_dist = self.cost_mat_dist
         state_to_comp = self.state_to_comp
         num_states = self.num_states
-
-        results = []
-
-        if ncpu == 1:
-            results = self.compute_all_costs_dist_process(
-                range(num_states), point_point_func, point_blob_func
+        parallel = self.parallel
+
+        if parallel == 1:
+            results = self.compute_out_costs_dist(
+                np.arange(num_states), point_point_func, point_blob_func
             )
         else:
-            print(f"Parallelizing x{ncpu}")
-            state_sets = np.array_split(np.arange(num_states), ncpu)
-            results_tuple = Parallel(n_jobs=ncpu)(
-                delayed(self.compute_all_costs_dist_process)(
+            print(f"Parallelizing distance cost computation x{parallel}")
+            state_sets = np.array_split(np.arange(num_states), parallel)
+
+            results_tuple = Parallel(n_jobs=parallel)(
+                delayed(self.compute_out_costs_dist)(
                     states, point_point_func, point_blob_func
                 )
                 for states in state_sets
             )
-            results = []
-            for result in results_tuple:
-                results += list(result)
+
+            results = self.concatenate_results(results_tuple)
 
         for result in tqdm(results, desc="filling in costs"):
             state1, state2, dist_cost, soma_pt = result
@@ -581,178 +523,11 @@
                 denom = logsumexp(-1 * cost_mat_dist[state1, :])
             cost_mat_dist[state1, :] = cost_mat_dist[state1, :] + denom
 
-    def compute_all_costs_dist(self, point_point_func, point_blob_func):
-        """Compute all pairwise costs of distance term
-=======
-    def compute_out_costs_dist(self, states, point_point_func, point_blob_func):
-        """Compute distance costs of all outgoing transitions from a list of states
->>>>>>> 6dec1476
-
-        Args:
-            states (list of ints): states for which to compute outgoing distance costs.
-            point_point_func (function): function used to compute distance between fragment objects
-            point_blob_func (function): function used to compute distance between a fragment and a blob (soma) object
-
-        Returns:
-            [list]: distance costs and, when relevant, soma connection points.
-        """
-<<<<<<< HEAD
-=======
-        state_to_comp = self.state_to_comp
-        num_states = self.num_states
-        results = []
-
-        for state1 in tqdm(states, desc="computing state costs (geometry)"):
-            state1_info = state_to_comp[state1]
-            for state2 in range(num_states):
-                state2_info = state_to_comp[state2]
-                soma_pt = None
-                if state_to_comp[state1][1] == state_to_comp[state2][1]:
-                    dist_cost = np.inf
-                elif state1_info[0] == "fragment" and state2_info[0] == "fragment":
-                    dist_cost = point_point_func(
-                        state1_info[2]["coord2"],
-                        state1_info[2]["orientation2"],
-                        state2_info[2]["coord1"],
-                        state2_info[2]["orientation1"],
-                    )
-                elif state1_info[0] == "soma" and state2_info[0] == "soma":
-                    dist_cost == np.inf
-                elif state1_info[0] == "fragment" and state2_info[0] == "soma":
-                    soma_info = state2_info
-                    fragment_info = state1_info
-                    fragment_state = state1
-                    soma_state = state2
-
-                    dist_cost, soma_pt = point_blob_func(
-                        fragment_info[2]["coord2"],
-                        fragment_info[2]["orientation2"],
-                        soma_info[1],
-                    )
-                elif state1_info[0] == "soma" and state2_info[0] == "fragment":
-                    dist_cost = np.inf
-                results.append((state1, state2, dist_cost, soma_pt))
-        return results
-
-    def compute_all_costs_dist(self, point_point_func, point_blob_func):
-        """Compute all pairwise costs of distance term
-
-        Args:
-            point_point_func (function): function used to compute distance between fragment objects
-            point_blob_func (function): function used to compute distance between a fragment and a blob (soma) object
-        """
->>>>>>> 6dec1476
-        cost_mat_dist = self.cost_mat_dist
-        state_to_comp = self.state_to_comp
-        num_states = self.num_states
-        parallel = self.parallel
-
-        if parallel == 1:
-            results = self.compute_out_costs_dist(
-                np.arange(num_states), point_point_func, point_blob_func
-            )
-        else:
-            print(f"Parallelizing distance cost computation x{parallel}")
-            state_sets = np.array_split(np.arange(num_states), parallel)
-
-            results_tuple = Parallel(n_jobs=parallel)(
-                delayed(self.compute_out_costs_dist)(
-                    states, point_point_func, point_blob_func
-                )
-                for states in state_sets
-            )
-
-            results = self.concatenate_results(results_tuple)
-
-        for result in tqdm(results, desc="filling in costs"):
-            state1, state2, dist_cost, soma_pt = result
-            cost_mat_dist[state1, state2] = dist_cost
-            if soma_pt is not None:
-                if state_to_comp[state1][0] == "soma":
-                    self.state_to_comp[state2][2]["soma connection point"] = soma_pt
-                else:
-                    self.state_to_comp[state1][2]["soma connection point"] = soma_pt
-
-        # normalize dist mat
-        for state1 in tqdm(range(num_states), desc="Normalizing"):
-            state1_info = state_to_comp[state1]
-            if state1_info[0] == "soma":
-                denom = 0
-            else:
-                denom = logsumexp(-1 * cost_mat_dist[state1, :])
-            cost_mat_dist[state1, :] = cost_mat_dist[state1, :] + denom
-
-<<<<<<< HEAD
-    def compute_all_costs_int_process(self, states):
-        state_to_comp = self.state_to_comp
-        cost_mat_dist = self.cost_mat_dist
-        num_states = self.num_states
-
-        results = []
-
-        for state1 in tqdm(states, desc="Computing state costs (intensity)"):
-            state1_info = state_to_comp[state1]
-            for state2 in range(num_states):
-
-                state2_info = state_to_comp[state2]
-                if (
-                    state_to_comp[state1][1] == state_to_comp[state2][1]
-                    or cost_mat_dist[state1, state2] == np.inf
-                ):  # states from same fragment or distance is infinite
-                    int_cost = np.inf
-                elif (
-                    state1_info[0] == "fragment" and state2_info[0] == "fragment"
-                ):  # two fragments
-                    line_int_cost = self.line_int(
-                        state1_info[2]["coord2"], state2_info[2]["coord1"]
-                    )
-                    int_cost = line_int_cost + self.int_comp_costs[state2_info[1]]
-                elif state1_info[0] == "fragment" and state2_info[0] == "soma":
-                    fragment_info = state1_info
-                    fragment_state = state1
-
-                    int_cost = self.line_int(
-                        fragment_info[2]["coord2"],
-                        state_to_comp[fragment_state][2]["soma connection point"],
-                    )
-                elif state1_info[0] == "soma" and state2_info[0] == "fragment":
-                    int_cost = np.inf
-                else:
-                    raise ValueError("No cases caught int")
-                results.append((state1, state2, int_cost))
-        return results
-
-    def compute_all_costs_int_par(self, ncpu=1):
-        cost_mat_int = self.cost_mat_int
-        num_states = self.num_states
-        results = []
-
-        if ncpu == 1:
-            results = self.compute_all_costs_int_process(range(num_states))
-        else:
-            print(f"Parallelizing x{ncpu}")
-            state_sets = np.array_split(np.arange(num_states), ncpu)
-            results_tuple = Parallel(n_jobs=ncpu)(
-                delayed(self.compute_all_costs_int_process)(states)
-                for states in state_sets
-            )
-            results = []
-            for result in results_tuple:
-                results += list(result)
-
-        for result in tqdm(results, desc="filling in costs"):
-            state1, state2, int_cost = result
-            cost_mat_int[state1, state2] = int_cost
-
-    def compute_all_costs_int(self):
-        """Compute all pairwise intensity based transition costs.
-=======
     def compute_out_int_costs(self, states):
         """Compute outgoing intensity costs for a certain set of states.
 
         Args:
             states (list of ints): states to compute intensity costs.
->>>>>>> 6dec1476
 
         Raises:
             ValueError: This pair of states did not fall into any category. Shouldn't happen but potentially useful for debugging.
