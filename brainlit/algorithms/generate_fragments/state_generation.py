--- conflicted
+++ resolved
@@ -450,7 +450,6 @@
 
         return ends
 
-<<<<<<< HEAD
     def _pc_endpoints_from_coords_neighbors(self, coords):
         """Compute endpoints of fragment with Principal Curves.
 
@@ -489,12 +488,9 @@
 
         return ends
 
-    def _compute_states_thread(self, corner1, corner2):
-=======
     def _compute_states_thread(
         self, corner1: List[int], corner2: List[int]
     ) -> List[tuple]:
->>>>>>> e7193bf5
         """Compute states of fragments within image chunk
 
         Args:
