--- conflicted
+++ resolved
@@ -29,12 +29,8 @@
     "feather-format==0.4.1",
     "nibabel>=2.4.1",
     "nilearn>=0.5.2",
-<<<<<<< HEAD
-    "ome-zarr>=0.6.0" "zarr>=2.10.2",
-=======
     "ome-zarr>=0.6.0",
     "zarr>=2.10.2",
->>>>>>> 8826594d
     "h5py>=3.3.0",
     "pcurvepy @ git+https://git@github.com/CaseyWeiner/pcurvepy@master#egg=pcurvepy",
     "similaritymeasures>=0.4.4",
