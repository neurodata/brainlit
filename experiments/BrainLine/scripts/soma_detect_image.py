--- conflicted
+++ resolved
@@ -35,7 +35,6 @@
 data_file = brainline_exp_dir / "data" / "soma_data.json"
 
 # Ilastik will run in "headless mode", and the following paths are needed to do so:
-<<<<<<< HEAD
 ilastik_path = "/Applications/ilastik-1.4.0b21-OSX.app/Contents/ilastik-release/run_ilastik.sh"  # "/data/tathey1/matt_wright/ilastik/ilastik-1.4.0rc5-Linux/run_ilastik.sh"  # path to ilastik executable
 ilastik_project = "/Users/thomasathey/Documents/mimlab/mouselight/ailey/detection_soma/matt_soma_rabies_pix_3ch.ilp"  # "/data/tathey1/matt_wright/ilastik/soma_model/matt_soma_rabies_pix_3ch.ilp"  # path to ilastik project
 ilastik_path = "/home/user/Documents/ilastik-1.4.0-Linux/run_ilastik.sh"  
@@ -49,15 +48,6 @@
 ]  # max coords or -1 if you want to process everything along that dimension
 max_coords = [
     6515,
-=======
-ilastik_path = "/brainlit_dir/ilastik-1.4.0-Linux/run_ilastik.sh"  # "/Applications/ilastik-1.4.0b21-OSX.app/Contents/ilastik-release/run_ilastik.sh"  # "/data/tathey1/matt_wright/ilastik/ilastik-1.4.0rc5-Linux/run_ilastik.sh"  # path to ilastik executable
-ilastik_project = "/brainlit_dir/experiments/BrainLine/data/models/soma/matt_soma_rabies_pix_3ch.ilp"  # "/Users/thomasathey/Documents/mimlab/mouselight/ailey/detection_soma/matt_soma_rabies_pix_3ch.ilp"  # "/data/tathey1/matt_wright/ilastik/soma_model/matt_soma_rabies_pix_3ch.ilp"  # path to ilastik project
-
-
-min_coords = [544, 1660, -1]
-max_coords = [
-    6443,
->>>>>>> 5600a174
     -1,
     -1,
 ]  # max coords or -1 if you want to process everything along that dimension
