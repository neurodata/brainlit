{
 "cells": [
  {
<<<<<<< HEAD
   "cell_type": "code",
   "execution_count": 1,
   "metadata": {},
   "outputs": [],
   "source": [
    "from skimage import io\n",
    "import matplotlib.pyplot as plt\n",
    "import numpy as np \n",
    "import napari\n",
    "import h5py\n",
    "import zarr\n",
    "from dask import delayed\n",
    "import dask.array as da\n",
    "import aicspylibczi\n",
    "from skimage.transform import resize\n",
    "import matplotlib.pyplot as plt"
   ]
  },
  {
   "cell_type": "code",
   "execution_count": 3,
   "metadata": {},
   "outputs": [
    {
     "data": {
      "text/plain": [
       "<Image layer 'im1' at 0x17139ccd0>"
      ]
     },
     "execution_count": 3,
     "metadata": {},
     "output_type": "execute_result"
    }
   ],
   "source": [
    "path = \"/Users/thomasathey/Documents/mimlab/mouselight/kolodkin/sriram/files/im0.tif\"\n",
    "im0 = np.squeeze(io.imread(path))\n",
    "path = \"/Users/thomasathey/Documents/mimlab/mouselight/kolodkin/sriram/files/im1.tif\"\n",
    "im1 = np.squeeze(io.imread(path))\n",
    "\n",
    "v = napari.Viewer()\n",
    "v.add_image(im0)\n",
    "v.add_image(im1)"
   ]
  },
  {
=======
>>>>>>> 888e84e9
   "cell_type": "markdown",
   "metadata": {},
   "source": [
    "# scratch"
   ]
  },
  {
   "cell_type": "code",
<<<<<<< HEAD
   "execution_count": 46,
=======
   "execution_count": 2,
>>>>>>> 888e84e9
   "metadata": {},
   "outputs": [
    {
     "name": "stdout",
     "output_type": "stream",
     "text": [
      "[(2, 3407, 4224, 316), (2, 1703, 2112, 316)]\n",
      "[(3407, 4224, 1), (1703, 2112, 1)]\n"
     ]
    }
   ],
   "source": [
    "paths = [\"/cis/home/tathey/projects/mouselight/sriram/somez_hier.zarr/\" + str(i) for i in range(1,3)]\n",
    "zarrs = [zarr.open(path) for path in paths]\n",
    "slices = [z[0,:,:,:1] for z in zarrs]\n",
    "print([z.shape for z in zarrs])\n",
    "print([z.shape for z in slices])"
   ]
  },
  {
   "cell_type": "code",
   "execution_count": 47,
   "metadata": {},
   "outputs": [
    {
     "data": {
      "text/plain": [
       "Viewer(axes=Axes(visible=False, labels=True, colored=True, dashed=False, arrows=True), camera=Camera(center=(0.0, 1703.0, 2111.5), zoom=0.12408277076606984, angles=(0.0, 0.0, 90.0), perspective=0.0, interactive=True), cursor=Cursor(position=(1.0, 1.0, 0.0), scaled=True, size=1, style=<CursorStyle.STANDARD: 'standard'>), dims=Dims(ndim=3, ndisplay=2, last_used=0, range=((0.0, 3407.0, 1.0), (0.0, 4224.0, 1.0), (0.0, 1.0, 1.0)), current_step=(1703, 2112, 0), order=(2, 0, 1), axis_labels=('0', '1', '2')), grid=GridCanvas(stride=1, shape=(-1, -1), enabled=False), layers=[<Image layer 'slices' at 0x7f460d4ad820>], scale_bar=ScaleBar(visible=False, colored=False, ticks=True, position=<Position.BOTTOM_RIGHT: 'bottom_right'>, font_size=10, unit=None), text_overlay=TextOverlay(visible=False, color=(0.5, 0.5, 0.5, 1.0), font_size=10, position=<TextOverlayPosition.TOP_LEFT: 'top_left'>, text=''), overlays=Overlays(interaction_box=InteractionBox(points=None, show=False, show_handle=False, show_vertices=False, selection_box_drag=None, selection_box_final=None, transform_start=<napari.utils.transforms.transforms.Affine object at 0x7f4605c8af10>, transform_drag=<napari.utils.transforms.transforms.Affine object at 0x7f4605c8af70>, transform_final=<napari.utils.transforms.transforms.Affine object at 0x7f4605c8afd0>, transform=<napari.utils.transforms.transforms.Affine object at 0x7f4605c8e070>, allow_new_selection=True, selected_vertex=None)), help='', status='Ready', tooltip=Tooltip(visible=False, text=''), theme='dark', title='napari', mouse_move_callbacks=[<function InteractionBoxMouseBindings.initialize_mouse_events.<locals>.mouse_move at 0x7f460d47f040>], mouse_drag_callbacks=[<function InteractionBoxMouseBindings.initialize_mouse_events.<locals>.mouse_drag at 0x7f460d46ac10>], mouse_double_click_callbacks=[], mouse_wheel_callbacks=[<function dims_scroll at 0x7f469d19e820>], _persisted_mouse_event={}, _mouse_drag_gen={}, _mouse_wheel_gen={}, keymap={'Shift': <function InteractionBoxMouseBindings.initialize_key_events.<locals>.hold_to_lock_aspect_ratio at 0x7f460d46a550>, 'Control-Shift-R': <function InteractionBoxMouseBindings._reset_active_layer_affine at 0x7f460d46a9d0>, 'Control-Shift-A': <function InteractionBoxMouseBindings._transform_active_layer at 0x7f460d46a310>})"
      ]
     },
     "execution_count": 47,
     "metadata": {},
     "output_type": "execute_result"
    },
    {
     "name": "stderr",
     "output_type": "stream",
     "text": [
      "WARNING: Error drawing visual <Image at 0x7f460d4ad490>\n",
      "Traceback (most recent call last):\n",
      "  File \"/cis/home/tathey/projects/env_38/lib/python3.8/site-packages/vispy/app/backends/_qt.py\", line 903, in paintGL\n",
      "    self._vispy_canvas.events.draw(region=None)\n",
      "  File \"/cis/home/tathey/projects/env_38/lib/python3.8/site-packages/vispy/util/event.py\", line 453, in __call__\n",
      "    self._invoke_callback(cb, event)\n",
      "  File \"/cis/home/tathey/projects/env_38/lib/python3.8/site-packages/vispy/util/event.py\", line 471, in _invoke_callback\n",
      "    _handle_exception(self.ignore_callback_errors,\n",
      "  File \"/cis/home/tathey/projects/env_38/lib/python3.8/site-packages/vispy/util/event.py\", line 469, in _invoke_callback\n",
      "    cb(event)\n",
      "  File \"/cis/home/tathey/projects/env_38/lib/python3.8/site-packages/vispy/scene/canvas.py\", line 218, in on_draw\n",
      "    self._draw_scene()\n",
      "  File \"/cis/home/tathey/projects/env_38/lib/python3.8/site-packages/vispy/scene/canvas.py\", line 277, in _draw_scene\n",
      "    self.draw_visual(self.scene)\n",
      "  File \"/cis/home/tathey/projects/env_38/lib/python3.8/site-packages/vispy/scene/canvas.py\", line 315, in draw_visual\n",
      "    node.draw()\n",
      "  File \"/cis/home/tathey/projects/env_38/lib/python3.8/site-packages/vispy/scene/visuals.py\", line 103, in draw\n",
      "    self._visual_superclass.draw(self)\n",
      "  File \"/cis/home/tathey/projects/env_38/lib/python3.8/site-packages/vispy/visuals/visual.py\", line 451, in draw\n",
      "    self._program.draw(self._vshare.draw_mode,\n",
      "  File \"/cis/home/tathey/projects/env_38/lib/python3.8/site-packages/vispy/visuals/shaders/program.py\", line 102, in draw\n",
      "    Program.draw(self, *args, **kwargs)\n",
      "  File \"/cis/home/tathey/projects/env_38/lib/python3.8/site-packages/vispy/gloo/program.py\", line 526, in draw\n",
      "    canvas.context.flush_commands()\n",
      "  File \"/cis/home/tathey/projects/env_38/lib/python3.8/site-packages/vispy/gloo/context.py\", line 172, in flush_commands\n",
      "    self.glir.flush(self.shared.parser)\n",
      "  File \"/cis/home/tathey/projects/env_38/lib/python3.8/site-packages/vispy/gloo/glir.py\", line 582, in flush\n",
      "    self._shared.flush(parser)\n",
      "  File \"/cis/home/tathey/projects/env_38/lib/python3.8/site-packages/vispy/gloo/glir.py\", line 504, in flush\n",
      "    parser.parse(self._filter(self.clear(), parser))\n",
      "  File \"/cis/home/tathey/projects/env_38/lib/python3.8/site-packages/vispy/gloo/glir.py\", line 822, in parse\n",
      "    self._parse(command)\n",
      "  File \"/cis/home/tathey/projects/env_38/lib/python3.8/site-packages/vispy/gloo/glir.py\", line 784, in _parse\n",
      "    ob.draw(*args)\n",
      "  File \"/cis/home/tathey/projects/env_38/lib/python3.8/site-packages/vispy/gloo/glir.py\", line 1321, in draw\n",
      "    gl.check_error('Check before draw')\n",
      "  File \"/cis/home/tathey/projects/env_38/lib/python3.8/site-packages/vispy/gloo/gl/__init__.py\", line 204, in check_error\n",
      "    raise err\n",
      "RuntimeError: OpenGL got errors (Check before draw): GL_INVALID_VALUE\n"
     ]
    }
   ],
   "source": [
    "napari.view_image(slices, multiscale=True, order=(2,0,1))"
   ]
  },
  {
   "cell_type": "code",
   "execution_count": 56,
   "metadata": {},
   "outputs": [
    {
     "data": {
      "text/plain": [
       "Viewer(axes=Axes(visible=False, labels=True, colored=True, dashed=False, arrows=True), camera=Camera(center=(0.0, 49.5, 49.5), zoom=10.241, angles=(0.0, 0.0, 90.0), perspective=0.0, interactive=True), cursor=Cursor(position=(1.0, 1.0, 0.0), scaled=True, size=1, style=<CursorStyle.STANDARD: 'standard'>), dims=Dims(ndim=3, ndisplay=2, last_used=0, range=((0.0, 100.0, 1.0), (0.0, 100.0, 1.0), (0.0, 1.0, 1.0)), current_step=(50, 50, 0), order=(2, 0, 1), axis_labels=('0', '1', '2')), grid=GridCanvas(stride=1, shape=(-1, -1), enabled=False), layers=[<Image layer 'slices' at 0x7f45fe62af70>], scale_bar=ScaleBar(visible=False, colored=False, ticks=True, position=<Position.BOTTOM_RIGHT: 'bottom_right'>, font_size=10, unit=None), text_overlay=TextOverlay(visible=False, color=(0.5, 0.5, 0.5, 1.0), font_size=10, position=<TextOverlayPosition.TOP_LEFT: 'top_left'>, text=''), overlays=Overlays(interaction_box=InteractionBox(points=None, show=False, show_handle=False, show_vertices=False, selection_box_drag=None, selection_box_final=None, transform_start=<napari.utils.transforms.transforms.Affine object at 0x7f45fde78190>, transform_drag=<napari.utils.transforms.transforms.Affine object at 0x7f45fde78700>, transform_final=<napari.utils.transforms.transforms.Affine object at 0x7f45fde78490>, transform=<napari.utils.transforms.transforms.Affine object at 0x7f45fda17040>, allow_new_selection=True, selected_vertex=None)), help='', status='Ready', tooltip=Tooltip(visible=False, text=''), theme='dark', title='napari', mouse_move_callbacks=[<function InteractionBoxMouseBindings.initialize_mouse_events.<locals>.mouse_move at 0x7f45fe63a280>], mouse_drag_callbacks=[<function InteractionBoxMouseBindings.initialize_mouse_events.<locals>.mouse_drag at 0x7f45fe626700>], mouse_double_click_callbacks=[], mouse_wheel_callbacks=[<function dims_scroll at 0x7f469d19e820>], _persisted_mouse_event={}, _mouse_drag_gen={}, _mouse_wheel_gen={}, keymap={'Shift': <function InteractionBoxMouseBindings.initialize_key_events.<locals>.hold_to_lock_aspect_ratio at 0x7f45fe626310>, 'Control-Shift-R': <function InteractionBoxMouseBindings._reset_active_layer_affine at 0x7f45fe626e50>, 'Control-Shift-A': <function InteractionBoxMouseBindings._transform_active_layer at 0x7f45fe626c10>})"
      ]
     },
     "execution_count": 56,
     "metadata": {},
     "output_type": "execute_result"
    },
    {
     "name": "stderr",
     "output_type": "stream",
     "text": [
      "WARNING: Error drawing visual <Image at 0x7f45fe5edb80>\n",
      "Traceback (most recent call last):\n",
      "  File \"/cis/home/tathey/projects/env_38/lib/python3.8/site-packages/vispy/app/backends/_qt.py\", line 903, in paintGL\n",
      "    self._vispy_canvas.events.draw(region=None)\n",
      "  File \"/cis/home/tathey/projects/env_38/lib/python3.8/site-packages/vispy/util/event.py\", line 453, in __call__\n",
      "    self._invoke_callback(cb, event)\n",
      "  File \"/cis/home/tathey/projects/env_38/lib/python3.8/site-packages/vispy/util/event.py\", line 471, in _invoke_callback\n",
      "    _handle_exception(self.ignore_callback_errors,\n",
      "  File \"/cis/home/tathey/projects/env_38/lib/python3.8/site-packages/vispy/util/event.py\", line 469, in _invoke_callback\n",
      "    cb(event)\n",
      "  File \"/cis/home/tathey/projects/env_38/lib/python3.8/site-packages/vispy/scene/canvas.py\", line 218, in on_draw\n",
      "    self._draw_scene()\n",
      "  File \"/cis/home/tathey/projects/env_38/lib/python3.8/site-packages/vispy/scene/canvas.py\", line 277, in _draw_scene\n",
      "    self.draw_visual(self.scene)\n",
      "  File \"/cis/home/tathey/projects/env_38/lib/python3.8/site-packages/vispy/scene/canvas.py\", line 315, in draw_visual\n",
      "    node.draw()\n",
      "  File \"/cis/home/tathey/projects/env_38/lib/python3.8/site-packages/vispy/scene/visuals.py\", line 103, in draw\n",
      "    self._visual_superclass.draw(self)\n",
      "  File \"/cis/home/tathey/projects/env_38/lib/python3.8/site-packages/vispy/visuals/visual.py\", line 451, in draw\n",
      "    self._program.draw(self._vshare.draw_mode,\n",
      "  File \"/cis/home/tathey/projects/env_38/lib/python3.8/site-packages/vispy/visuals/shaders/program.py\", line 102, in draw\n",
      "    Program.draw(self, *args, **kwargs)\n",
      "  File \"/cis/home/tathey/projects/env_38/lib/python3.8/site-packages/vispy/gloo/program.py\", line 526, in draw\n",
      "    canvas.context.flush_commands()\n",
      "  File \"/cis/home/tathey/projects/env_38/lib/python3.8/site-packages/vispy/gloo/context.py\", line 172, in flush_commands\n",
      "    self.glir.flush(self.shared.parser)\n",
      "  File \"/cis/home/tathey/projects/env_38/lib/python3.8/site-packages/vispy/gloo/glir.py\", line 582, in flush\n",
      "    self._shared.flush(parser)\n",
      "  File \"/cis/home/tathey/projects/env_38/lib/python3.8/site-packages/vispy/gloo/glir.py\", line 504, in flush\n",
      "    parser.parse(self._filter(self.clear(), parser))\n",
      "  File \"/cis/home/tathey/projects/env_38/lib/python3.8/site-packages/vispy/gloo/glir.py\", line 822, in parse\n",
      "    self._parse(command)\n",
      "  File \"/cis/home/tathey/projects/env_38/lib/python3.8/site-packages/vispy/gloo/glir.py\", line 784, in _parse\n",
      "    ob.draw(*args)\n",
      "  File \"/cis/home/tathey/projects/env_38/lib/python3.8/site-packages/vispy/gloo/glir.py\", line 1321, in draw\n",
      "    gl.check_error('Check before draw')\n",
      "  File \"/cis/home/tathey/projects/env_38/lib/python3.8/site-packages/vispy/gloo/gl/__init__.py\", line 204, in check_error\n",
      "    raise err\n",
      "RuntimeError: OpenGL got errors (Check before draw): GL_INVALID_VALUE\n"
     ]
    }
   ],
   "source": [
    "slices = [np.ones((int(100/2**i),int(100/2**i), 1)) for i in range(2)]\n",
    "napari.view_image(slices, order=(2,0,1))"
   ]
  },
  {
   "cell_type": "code",
   "execution_count": 22,
   "metadata": {},
   "outputs": [
    {
     "name": "stdout",
     "output_type": "stream",
     "text": [
      "(2, 3407, 4224, 316)\n"
     ]
    }
   ],
   "source": [
    "zim = zarr.open(\"/cis/home/tathey/projects/mouselight/sriram/somez_hier.zarr/1/\")\n",
    "print(zim.shape)\n",
    "slice1 = zim[0,:,:,10]"
   ]
  },
  {
   "cell_type": "code",
   "execution_count": 28,
   "metadata": {},
   "outputs": [
    {
     "data": {
      "text/plain": [
       "Viewer(axes=Axes(visible=False, labels=True, colored=True, dashed=False, arrows=True), camera=Camera(center=(0.0, 3406.5, 4223.5), zoom=0.10972262987965953, angles=(0.0, 0.0, 90.0), perspective=0, interactive=True), cursor=Cursor(position=(1, 1), scaled=True, size=1, style=<CursorStyle.STANDARD: 'standard'>), dims=Dims(ndim=2, ndisplay=2, last_used=0, range=((0.0, 6814.0, 1.0), (0.0, 8448.0, 1.0)), current_step=(3407, 4224), order=(0, 1), axis_labels=('0', '1')), grid=GridCanvas(stride=1, shape=(-1, -1), enabled=False), layers=[<Image layer 'pyramid' at 0x7f4498996a00>], scale_bar=ScaleBar(visible=False, colored=False, ticks=True, position=<Position.BOTTOM_RIGHT: 'bottom_right'>, font_size=10, unit=None), text_overlay=TextOverlay(visible=False, color=(0.5, 0.5, 0.5, 1.0), font_size=10, position=<TextOverlayPosition.TOP_LEFT: 'top_left'>, text=''), overlays=Overlays(interaction_box=InteractionBox(points=None, show=False, show_handle=False, show_vertices=False, selection_box_drag=None, selection_box_final=None, transform_start=<napari.utils.transforms.transforms.Affine object at 0x7f44991ff790>, transform_drag=<napari.utils.transforms.transforms.Affine object at 0x7f44991ff7f0>, transform_final=<napari.utils.transforms.transforms.Affine object at 0x7f44991ff850>, transform=<napari.utils.transforms.transforms.Affine object at 0x7f44991ff8b0>, allow_new_selection=True, selected_vertex=None)), help='', status='Ready', tooltip=Tooltip(visible=False, text=''), theme='dark', title='napari', mouse_move_callbacks=[<function InteractionBoxMouseBindings.initialize_mouse_events.<locals>.mouse_move at 0x7f44988e3c10>], mouse_drag_callbacks=[<function InteractionBoxMouseBindings.initialize_mouse_events.<locals>.mouse_drag at 0x7f44988e3790>], mouse_double_click_callbacks=[], mouse_wheel_callbacks=[<function dims_scroll at 0x7f469d19e820>], _persisted_mouse_event={}, _mouse_drag_gen={}, _mouse_wheel_gen={}, keymap={'Shift': <function InteractionBoxMouseBindings.initialize_key_events.<locals>.hold_to_lock_aspect_ratio at 0x7f44988e3550>, 'Control-Shift-R': <function InteractionBoxMouseBindings._reset_active_layer_affine at 0x7f44988e3700>, 'Control-Shift-A': <function InteractionBoxMouseBindings._transform_active_layer at 0x7f44988e3670>})"
      ]
     },
     "execution_count": 28,
     "metadata": {},
     "output_type": "execute_result"
    }
   ],
   "source": [
<<<<<<< HEAD
    "\n",
    "pyramid = [slice0, slice1]\n",
    "napari.view_image(pyramid, multiscale=True)"
=======
    "import zarr\n",
    "import numpy as np\n",
    "from cloudvolume import CloudVolume"
>>>>>>> 888e84e9
   ]
  },
  {
   "cell_type": "code",
<<<<<<< HEAD
   "execution_count": 7,
   "metadata": {},
   "outputs": [
    {
     "data": {
      "text/plain": [
       "Viewer(axes=Axes(visible=False, labels=True, colored=True, dashed=False, arrows=True), camera=Camera(center=(0.0, 4223.5, 157.5), zoom=0.08355232007575758, angles=(0.0, 0.0, 90.0), perspective=0.0, interactive=True), cursor=Cursor(position=(1.0, 1.0, 0.0, 0.0), scaled=True, size=1, style=<CursorStyle.STANDARD: 'standard'>), dims=Dims(ndim=4, ndisplay=2, last_used=0, range=((0.0, 2.0, 1.0), (0.0, 6814.0, 1.0), (0.0, 8448.0, 1.0), (0.0, 316.0, 1.0)), current_step=(1, 3407, 4224, 158), order=(0, 1, 2, 3), axis_labels=('0', '1', '2', '3')), grid=GridCanvas(stride=1, shape=(-1, -1), enabled=False), layers=[<Image layer 'pyramid' at 0x7f3b9904ec10>], scale_bar=ScaleBar(visible=False, colored=False, ticks=True, position=<Position.BOTTOM_RIGHT: 'bottom_right'>, font_size=10, unit=None), text_overlay=TextOverlay(visible=False, color=(0.5, 0.5, 0.5, 1.0), font_size=10, position=<TextOverlayPosition.TOP_LEFT: 'top_left'>, text=''), overlays=Overlays(interaction_box=InteractionBox(points=None, show=False, show_handle=False, show_vertices=False, selection_box_drag=None, selection_box_final=None, transform_start=<napari.utils.transforms.transforms.Affine object at 0x7f3b782ed3d0>, transform_drag=<napari.utils.transforms.transforms.Affine object at 0x7f3b782ed430>, transform_final=<napari.utils.transforms.transforms.Affine object at 0x7f3b782ed490>, transform=<napari.utils.transforms.transforms.Affine object at 0x7f3b782ed4f0>, allow_new_selection=True, selected_vertex=None)), help='', status='Ready', tooltip=Tooltip(visible=False, text=''), theme='dark', title='napari', mouse_move_callbacks=[<function InteractionBoxMouseBindings.initialize_mouse_events.<locals>.mouse_move at 0x7f3b786243a0>], mouse_drag_callbacks=[<function InteractionBoxMouseBindings.initialize_mouse_events.<locals>.mouse_drag at 0x7f3b78616820>], mouse_double_click_callbacks=[], mouse_wheel_callbacks=[<function dims_scroll at 0x7f3c1a862430>], _persisted_mouse_event={}, _mouse_drag_gen={}, _mouse_wheel_gen={}, keymap={'Shift': <function InteractionBoxMouseBindings.initialize_key_events.<locals>.hold_to_lock_aspect_ratio at 0x7f3b78616430>, 'Control-Shift-R': <function InteractionBoxMouseBindings._reset_active_layer_affine at 0x7f3b78616f70>, 'Control-Shift-A': <function InteractionBoxMouseBindings._transform_active_layer at 0x7f3b78616d30>})"
      ]
     },
     "execution_count": 7,
     "metadata": {},
     "output_type": "execute_result"
    }
   ],
   "source": [
    "import napari\n",
    "import zarr\n",
    "\n",
    "zarr_group = \"/cis/home/tathey/projects/mouselight/sriram/somez_hier.zarr\"\n",
    "pyramid = [zarr.open(zarr_group + \"/\" + str(i)) for i in range(2)]\n",
    "napari.view_image(pyramid, multiscale=True)"
=======
   "execution_count": 12,
   "metadata": {},
   "outputs": [],
   "source": [
    "z = zarr.open(\n",
    "    \"/Users/thomasathey/Documents/mimlab/mouselight/brainlit_parent/brainlit/experiments/sriram/sample/3-1-soma.zarr\"\n",
    ")\n",
    "ng_path = \"precomputed://file:///Users/thomasathey/Documents/mimlab/mouselight/brainlit_parent/brainlit/experiments/sriram/sample/ng/im\"\n",
    "\n",
    "info = CloudVolume.create_new_info(\n",
    "    num_channels=1,\n",
    "    layer_type=\"image\",\n",
    "    data_type=\"uint8\",  # Channel images might be 'uint8'\n",
    "    # raw, png, jpeg, compressed_segmentation, fpzip, kempressed, zfpc, compresso\n",
    "    encoding=\"raw\",\n",
    "    resolution=[500, 500, 300],  # Voxel scaling, units are in nanometers\n",
    "    voxel_offset=[0, 0, 0],  # x,y,z offset in voxels from the origin\n",
    "    # Pick a convenient size for your underlying chunk representation\n",
    "    # Powers of two are recommended, doesn't need to cover image exactly\n",
    "    chunk_size=z.shape,  # units are voxels\n",
    "    volume_size=z.shape,  # e.g. a cubic millimeter dataset\n",
    ")\n",
    "vol = CloudVolume(ng_path, info=info, compress=False)\n",
    "vol.commit_info()\n",
    "vol[:, :, :] = z[:, :, :]"
>>>>>>> 888e84e9
   ]
  },
  {
   "cell_type": "code",
<<<<<<< HEAD
   "execution_count": 6,
=======
   "execution_count": 15,
>>>>>>> 888e84e9
   "metadata": {},
   "outputs": [
    {
     "name": "stderr",
<<<<<<< HEAD
     "output_type": "stream",
     "text": [
      "/tmp/ipykernel_45612/2117289373.py:10: FutureWarning: `multichannel` is a deprecated argument name for `pyramid_gaussian`. It will be removed in version 1.0. Please use `channel_axis` instead.\n",
      "  pyramid_gaussian(base, downscale=2, max_layer=4, multichannel=True)\n"
     ]
    },
    {
     "name": "stdout",
     "output_type": "stream",
     "text": [
      "multiscale level shapes:  [(4096, 4096), (2048, 2048), (1024, 1024), (512, 512), (256, 256)]\n"
=======
     "output_type": "stream",
     "text": [
      "Uploading: 100%|██████████| 1/1 [00:00<00:00,  6.83it/s]\n"
>>>>>>> 888e84e9
     ]
    }
   ],
   "source": [
<<<<<<< HEAD
    "from skimage import data\n",
    "from skimage.transform import pyramid_gaussian\n",
    "import napari\n",
    "import numpy as np\n",
    "\n",
    "\n",
    "# create multiscale from astronaut image\n",
    "base = np.tile(data.astronaut(), (8, 8, 1))\n",
    "multiscale = list(\n",
    "    pyramid_gaussian(base, downscale=2, max_layer=4, multichannel=True)\n",
    ")\n",
    "print('multiscale level shapes: ', [p.shape[:2] for p in multiscale])\n",
    "\n",
    "# add image multiscale\n",
    "viewer = napari.view_image(multiscale, multiscale=True)"
=======
    "z = zarr.open(\n",
    "    \"/Users/thomasathey/Documents/mimlab/mouselight/brainlit_parent/brainlit/experiments/sriram/sample/3-1-soma_labels.zarr\"\n",
    ")\n",
    "ng_path = \"precomputed://file:///Users/thomasathey/Documents/mimlab/mouselight/brainlit_parent/brainlit/experiments/sriram/sample/ng/frags\"\n",
    "\n",
    "info = CloudVolume.create_new_info(\n",
    "    num_channels=1,\n",
    "    layer_type=\"segmentation\",\n",
    "    data_type=\"uint16\",  # Channel images might be 'uint8'\n",
    "    # raw, png, jpeg, compressed_segmentation, fpzip, kempressed, zfpc, compresso\n",
    "    encoding=\"raw\",\n",
    "    resolution=[500, 500, 300],  # Voxel scaling, units are in nanometers\n",
    "    voxel_offset=[0, 0, 0],  # x,y,z offset in voxels from the origin\n",
    "    # Pick a convenient size for your underlying chunk representation\n",
    "    # Powers of two are recommended, doesn't need to cover image exactly\n",
    "    chunk_size=z.shape,  # units are voxels\n",
    "    volume_size=z.shape,  # e.g. a cubic millimeter dataset\n",
    ")\n",
    "vol = CloudVolume(ng_path, info=info, compress=False)\n",
    "vol.commit_info()\n",
    "vol[:, :, :] = z[:, :, :]"
>>>>>>> 888e84e9
   ]
  },
  {
   "cell_type": "code",
   "execution_count": null,
   "metadata": {},
   "outputs": [],
   "source": []
  }
 ],
 "metadata": {
  "kernelspec": {
   "display_name": "dwalin-38",
   "language": "python",
   "name": "dwalin-38"
  },
  "language_info": {
   "codemirror_mode": {
    "name": "ipython",
    "version": 3
   },
   "file_extension": ".py",
   "mimetype": "text/x-python",
   "name": "python",
   "nbconvert_exporter": "python",
   "pygments_lexer": "ipython3",
   "version": "3.8.0"
  },
  "orig_nbformat": 4,
  "vscode": {
   "interpreter": {
    "hash": "5dc00d68ff54f8375e99934614da4863299fb9e10af4294c095b7f517546ff26"
   }
  }
 },
 "nbformat": 4,
 "nbformat_minor": 2
}<|MERGE_RESOLUTION|>--- conflicted
+++ resolved
@@ -1,55 +1,6 @@
 {
  "cells": [
   {
-<<<<<<< HEAD
-   "cell_type": "code",
-   "execution_count": 1,
-   "metadata": {},
-   "outputs": [],
-   "source": [
-    "from skimage import io\n",
-    "import matplotlib.pyplot as plt\n",
-    "import numpy as np \n",
-    "import napari\n",
-    "import h5py\n",
-    "import zarr\n",
-    "from dask import delayed\n",
-    "import dask.array as da\n",
-    "import aicspylibczi\n",
-    "from skimage.transform import resize\n",
-    "import matplotlib.pyplot as plt"
-   ]
-  },
-  {
-   "cell_type": "code",
-   "execution_count": 3,
-   "metadata": {},
-   "outputs": [
-    {
-     "data": {
-      "text/plain": [
-       "<Image layer 'im1' at 0x17139ccd0>"
-      ]
-     },
-     "execution_count": 3,
-     "metadata": {},
-     "output_type": "execute_result"
-    }
-   ],
-   "source": [
-    "path = \"/Users/thomasathey/Documents/mimlab/mouselight/kolodkin/sriram/files/im0.tif\"\n",
-    "im0 = np.squeeze(io.imread(path))\n",
-    "path = \"/Users/thomasathey/Documents/mimlab/mouselight/kolodkin/sriram/files/im1.tif\"\n",
-    "im1 = np.squeeze(io.imread(path))\n",
-    "\n",
-    "v = napari.Viewer()\n",
-    "v.add_image(im0)\n",
-    "v.add_image(im1)"
-   ]
-  },
-  {
-=======
->>>>>>> 888e84e9
    "cell_type": "markdown",
    "metadata": {},
    "source": [
@@ -58,11 +9,7 @@
   },
   {
    "cell_type": "code",
-<<<<<<< HEAD
-   "execution_count": 46,
-=======
    "execution_count": 2,
->>>>>>> 888e84e9
    "metadata": {},
    "outputs": [
     {
@@ -249,42 +196,13 @@
     }
    ],
    "source": [
-<<<<<<< HEAD
-    "\n",
-    "pyramid = [slice0, slice1]\n",
-    "napari.view_image(pyramid, multiscale=True)"
-=======
     "import zarr\n",
     "import numpy as np\n",
     "from cloudvolume import CloudVolume"
->>>>>>> 888e84e9
-   ]
-  },
-  {
-   "cell_type": "code",
-<<<<<<< HEAD
-   "execution_count": 7,
-   "metadata": {},
-   "outputs": [
-    {
-     "data": {
-      "text/plain": [
-       "Viewer(axes=Axes(visible=False, labels=True, colored=True, dashed=False, arrows=True), camera=Camera(center=(0.0, 4223.5, 157.5), zoom=0.08355232007575758, angles=(0.0, 0.0, 90.0), perspective=0.0, interactive=True), cursor=Cursor(position=(1.0, 1.0, 0.0, 0.0), scaled=True, size=1, style=<CursorStyle.STANDARD: 'standard'>), dims=Dims(ndim=4, ndisplay=2, last_used=0, range=((0.0, 2.0, 1.0), (0.0, 6814.0, 1.0), (0.0, 8448.0, 1.0), (0.0, 316.0, 1.0)), current_step=(1, 3407, 4224, 158), order=(0, 1, 2, 3), axis_labels=('0', '1', '2', '3')), grid=GridCanvas(stride=1, shape=(-1, -1), enabled=False), layers=[<Image layer 'pyramid' at 0x7f3b9904ec10>], scale_bar=ScaleBar(visible=False, colored=False, ticks=True, position=<Position.BOTTOM_RIGHT: 'bottom_right'>, font_size=10, unit=None), text_overlay=TextOverlay(visible=False, color=(0.5, 0.5, 0.5, 1.0), font_size=10, position=<TextOverlayPosition.TOP_LEFT: 'top_left'>, text=''), overlays=Overlays(interaction_box=InteractionBox(points=None, show=False, show_handle=False, show_vertices=False, selection_box_drag=None, selection_box_final=None, transform_start=<napari.utils.transforms.transforms.Affine object at 0x7f3b782ed3d0>, transform_drag=<napari.utils.transforms.transforms.Affine object at 0x7f3b782ed430>, transform_final=<napari.utils.transforms.transforms.Affine object at 0x7f3b782ed490>, transform=<napari.utils.transforms.transforms.Affine object at 0x7f3b782ed4f0>, allow_new_selection=True, selected_vertex=None)), help='', status='Ready', tooltip=Tooltip(visible=False, text=''), theme='dark', title='napari', mouse_move_callbacks=[<function InteractionBoxMouseBindings.initialize_mouse_events.<locals>.mouse_move at 0x7f3b786243a0>], mouse_drag_callbacks=[<function InteractionBoxMouseBindings.initialize_mouse_events.<locals>.mouse_drag at 0x7f3b78616820>], mouse_double_click_callbacks=[], mouse_wheel_callbacks=[<function dims_scroll at 0x7f3c1a862430>], _persisted_mouse_event={}, _mouse_drag_gen={}, _mouse_wheel_gen={}, keymap={'Shift': <function InteractionBoxMouseBindings.initialize_key_events.<locals>.hold_to_lock_aspect_ratio at 0x7f3b78616430>, 'Control-Shift-R': <function InteractionBoxMouseBindings._reset_active_layer_affine at 0x7f3b78616f70>, 'Control-Shift-A': <function InteractionBoxMouseBindings._transform_active_layer at 0x7f3b78616d30>})"
-      ]
-     },
-     "execution_count": 7,
-     "metadata": {},
-     "output_type": "execute_result"
-    }
-   ],
-   "source": [
-    "import napari\n",
-    "import zarr\n",
-    "\n",
-    "zarr_group = \"/cis/home/tathey/projects/mouselight/sriram/somez_hier.zarr\"\n",
-    "pyramid = [zarr.open(zarr_group + \"/\" + str(i)) for i in range(2)]\n",
-    "napari.view_image(pyramid, multiscale=True)"
-=======
+   ]
+  },
+  {
+   "cell_type": "code",
    "execution_count": 12,
    "metadata": {},
    "outputs": [],
@@ -310,58 +228,22 @@
     "vol = CloudVolume(ng_path, info=info, compress=False)\n",
     "vol.commit_info()\n",
     "vol[:, :, :] = z[:, :, :]"
->>>>>>> 888e84e9
-   ]
-  },
-  {
-   "cell_type": "code",
-<<<<<<< HEAD
-   "execution_count": 6,
-=======
+   ]
+  },
+  {
+   "cell_type": "code",
    "execution_count": 15,
->>>>>>> 888e84e9
    "metadata": {},
    "outputs": [
     {
      "name": "stderr",
-<<<<<<< HEAD
-     "output_type": "stream",
-     "text": [
-      "/tmp/ipykernel_45612/2117289373.py:10: FutureWarning: `multichannel` is a deprecated argument name for `pyramid_gaussian`. It will be removed in version 1.0. Please use `channel_axis` instead.\n",
-      "  pyramid_gaussian(base, downscale=2, max_layer=4, multichannel=True)\n"
-     ]
-    },
-    {
-     "name": "stdout",
-     "output_type": "stream",
-     "text": [
-      "multiscale level shapes:  [(4096, 4096), (2048, 2048), (1024, 1024), (512, 512), (256, 256)]\n"
-=======
      "output_type": "stream",
      "text": [
       "Uploading: 100%|██████████| 1/1 [00:00<00:00,  6.83it/s]\n"
->>>>>>> 888e84e9
-     ]
-    }
-   ],
-   "source": [
-<<<<<<< HEAD
-    "from skimage import data\n",
-    "from skimage.transform import pyramid_gaussian\n",
-    "import napari\n",
-    "import numpy as np\n",
-    "\n",
-    "\n",
-    "# create multiscale from astronaut image\n",
-    "base = np.tile(data.astronaut(), (8, 8, 1))\n",
-    "multiscale = list(\n",
-    "    pyramid_gaussian(base, downscale=2, max_layer=4, multichannel=True)\n",
-    ")\n",
-    "print('multiscale level shapes: ', [p.shape[:2] for p in multiscale])\n",
-    "\n",
-    "# add image multiscale\n",
-    "viewer = napari.view_image(multiscale, multiscale=True)"
-=======
+     ]
+    }
+   ],
+   "source": [
     "z = zarr.open(\n",
     "    \"/Users/thomasathey/Documents/mimlab/mouselight/brainlit_parent/brainlit/experiments/sriram/sample/3-1-soma_labels.zarr\"\n",
     ")\n",
@@ -383,7 +265,6 @@
     "vol = CloudVolume(ng_path, info=info, compress=False)\n",
     "vol.commit_info()\n",
     "vol[:, :, :] = z[:, :, :]"
->>>>>>> 888e84e9
    ]
   },
   {
